"""
This code is used to test run lc_pep

For the library versions see the .yml file
"""

__author__ = "Robbin Bouwmeester"
__copyright__ = "Copyright 2019"
__credits__ = ["Robbin Bouwmeester","Prof. Lennart Martens","Sven Degroeve"]
__license__ = "Apache License, Version 2.0"
__version__ = "1.0"
__maintainer__ = "Robbin Bouwmeester"
__email__ = "Robbin.bouwmeester@ugent.be"

# Native imports
import os
import math
import time
from configparser import ConfigParser
import ast
from re import sub

# Pandas
import pandas as pd

# TODO add file instead of hardcoded; probably in the unimod folder
three_to_one = {
        "ala" : "A",
        "arg" : "R",
        "asn" : "N",
        "asp" : "D",
        "cys" : "C",
        "glu" : "E",
        "gln" : "Q",
        "gly" : "G",
        "his" : "H",
        "ile" : "I",
        "leu" : "L",
        "lys" : "K",
        "met" : "M",
        "phe" : "F",
        "pro" : "P",
        "ser" : "S",
        "thr" : "T",
        "trp" : "W",
        "tyr" : "Y",
        "val" : "V"}

class FeatExtractor():
    def __init__(self,
                main_path=os.getcwd(),
                lib_path_mod=os.path.join(os.getcwd(),"unimod/"),
                lib_path_prot_scale=os.path.join(os.getcwd(),"expasy/"),
                lib_aa_composition=os.path.join(os.getcwd(),"aa_comp_rel.csv"),
                lib_path_smiles=os.path.join(os.getcwd(),"mod_to_smiles/"),
                split_size=7,
                verbose=True,
                include_specific_posses=[0,1,2,3,4,5,6,-1,-2,-3,-4,-5,-6,-7],
                standard_feat=True,
                add_sum_feat=True,
                ptm_add_feat=True,
                chem_descr_feat=True,
                ptm_subtract_feat=True,
                add_rolling_feat=False,
                include_unnormalized=True,
                add_comp_feat=True,
                config_file=None):

        # if a config file is defined overwrite standard parameters
        if config_file:
            cparser = ConfigParser()
            cparser.read(config_file)
            lib_path_mod = cparser.get("featExtractor","lib_path_mod").strip('"')
            lib_path_prot_scale = cparser.get("featExtractor","lib_path_prot_scale").strip('"')
            lib_path_smiles = cparser.get("featExtractor","lib_path_smiles").strip('"')
            split_size = cparser.getint("featExtractor","split_size")
            verbose = cparser.getboolean("featExtractor","verbose")
            add_sum_feat = cparser.getboolean("featExtractor","add_sum_feat")
            ptm_add_feat = cparser.getboolean("featExtractor","ptm_add_feat")
            ptm_subtract_feat = cparser.getboolean("featExtractor","ptm_subtract_feat")
            chem_descr_feat = cparser.getboolean("featExtractor","chem_descr_feat")
            add_rolling_feat = cparser.getboolean("featExtractor","add_rolling_feat")
            include_unnormalized = cparser.getboolean("featExtractor","include_unnormalized")
            include_specific_posses = ast.literal_eval(cparser.get("featExtractor","include_specific_posses"))

            
        self.main_path = main_path
        self.lib_struct = self.get_chem_descr(lib_path_smiles)
        self.lib_add,self.lib_subtract = self.get_libs_mods(lib_path_mod)
        # TODO Add to config file and parser
        self.lib_aa_composition = self.get_aa_composition(lib_aa_composition)
        self.split_size = split_size
        self.libs_prop = self.get_libs_aa(lib_path_prot_scale)
        self.verbose = verbose

        self.standard_feat = standard_feat
        self.chem_descr_feat = chem_descr_feat
        self.add_sum_feat = add_sum_feat
        self.ptm_add_feat = ptm_add_feat
        self.ptm_subtract_feat = ptm_subtract_feat
        self.add_rolling_feat = add_rolling_feat
        self.include_unnormalized = include_unnormalized
        self.include_specific_posses = include_specific_posses
        self.add_comp_feat = add_comp_feat

    def __str__(self):
        return("""
  _     ____                               __            _               _                  _             
 | |   / ___|  _ __   ___ _ __            / _| ___  __ _| |_    _____  _| |_ _ __ __ _  ___| |_ ___  _ __ 
 | |  | |     | '_ \ / _ \ '_ \   _____  | |_ / _ \/ _` | __|  / _ \ \/ / __| '__/ _` |/ __| __/ _ \| '__|
 | |__| |___  | |_) |  __/ |_) | |_____| |  _|  __/ (_| | |_  |  __/>  <| |_| | | (_| | (__| || (_) | |   
 |_____\____| | .__/ \___| .__/          |_|  \___|\__,_|\__|  \___/_/\_\\__|_|  \__,_|\___|\__\___/|_|   
              |_|        |_|                                                                              
              """)

    def get_aa_composition(self,file_loc):
        # TODO document function
        return(pd.read_csv(file_loc,index_col=0).T.to_dict())

    def count_aa(self,
                seq,
                aa_order=set(["A","R","N","D","C","E","Q","G","H","I","L","K","M","F","P","S","T","W","Y","V"])):
        """
       Count amino acids in a peptide/protein

        Parameters
        ----------
        seq : str
            peptide or protein sequence
        aa_order : set
            order and actual amino acids that will be counted, due to Python 3.6 dicts the order is preserved

        Returns
        -------
        dict
            dictionary with counts of indicated amino acids (in given order, due to Python 3.6 dicts the 
            order is preserved)
        """
        return dict(zip(aa_order,[seq.count(aa)/len(seq) for aa in aa_order]))
        # TODO below is slower... How?
        #counted_aa = Counter(seq)
        #for aa in aa_order:
        #    if aa not in counted_aa.keys():
        #        counted_aa[aa] = 0
        #[counted_aa[aa] for aa in aa_order]
        #print([counted_aa(aa) for aa in aa_order if aa in aa_order else 0.0])
        #for aa in aa_order:
        #    try: feat_vector.append(counted_aa[aa]/float(sum(counted_aa.values())))
        #    except KeyError: feat_vector.append(0)
        #return aa_order
        #return dict(zip(aa_order,feat_vector))

    def analyze_lib(self,infile_name):
        """
        Make an amino acid dictionary that map one-letter amino acid code to physicochemical properties

        Parameters
        ----------
        infile_name : str
            location of the library that maps AA to property

        Returns
        -------
        dict
            dictionary with that maps an AA to a property
        """
        # TODO add file format checking

        infile = open(infile_name)
        prop_dict = {}
        for line in infile:
            line = line.strip()
            # Skip empty lines and the tail of the file
            if len(line) == 0: continue
            aa_three,val = line.lower().split(": ")
            val = float(val)
            prop_dict[three_to_one[aa_three]] = val
        return(prop_dict)

    def split_seq(self,
                a,
                n):
        """
        Split a list (a) into multiple chunks (n)

        Parameters
        ----------
        a : list
            list to split
        n : list
            number of chunks

        Returns
        -------
        list
            chunked list
        """

        # since chunking is not alway possible do the modulo of residues
        k, m = divmod(len(a), n)
        return(a[i * k + min(i, m):(i + 1) * k + min(i + 1, m)] for i in range(n))

    def get_libs_aa(self,path):
        """
        Read a directory with multiple AA properties and create a library of these dicts

        Parameters
        ----------
        path : str
            directory of files with AA properties

        Returns
        -------
        dictionary
            the library of AA properties, names are given based on the file name it read from
        """
        listing = os.listdir(path)
        libs_prop = {}
        for infile in listing:
            if not infile.endswith(".txt"): continue
            libs_prop["".join(infile.split(".")[:-1])] = self.analyze_lib(os.path.join(path,infile))
        return(libs_prop)

    def get_pep_scales(self,
                    idents,
                    seqs,
                    libs_prop,
                    feats,
                    splits=5,
                    include_unnormalized=True):
        """
        Calculate peptide features

        Parameters
        ----------
        idents : list
            identifier list; should correspond to seqs parameter list
        seqs : list
            peptide sequence list; should correspond to idents parameter list
        libs_prop : dict
            dictionary that is a library of features; features to calculate should be included in 
            the feats parameter list
        feats : list
            list of features to use for calculation
        splits : int
            number of splits for the peptide sequence; this is needed for single splits; cannot
            be included in initial object creation
        include_unnormalized : boolean
            include unnormalized (by peptide length) versions of features

        Returns
        -------
        pd.DataFrame
            pandas dataframe containing the features calculated for the peptide
        """

        feat_dict = {}
        
        if self.verbose: t0 = time.time()
        
        aa_order = set(three_to_one.values())
        
        for name,seq in zip(idents,seqs):
            
            # main dictionary holding identifier to feature values
            feat_dict[name] = {}
            feat_dict[name]["seq_len"] = len(seq)
            feat_dict[name].update(self.count_aa(seq,aa_order=aa_order))

            # iterate over selected features from the feature library
            for f in feats:
                try:
                    feature_seqs = [self.libs_prop[f][aa] for aa in seq]
                except:
                    seq = seq.replace("O","")
                    seq = sub("\d", "", seq)
                    feature_seqs = [self.libs_prop[f][aa] for aa in seq]

                # TODO remove hard coded feature retreival
                if self.add_rolling_feat:
                    feature_seqs = pd.Series(feature_seqs)
                    feat_dict[name]["mean_two_%s" % (f)] = feature_seqs.rolling(2).sum().mean()
                    feat_dict[name]["mean_three_%s" % (f)] = feature_seqs.rolling(3).sum().mean()
                    feat_dict[name]["max_three_%s" % (f)] = feature_seqs.rolling(3).sum().max()
                    feat_dict[name]["max_two_%s" % (f)] = feature_seqs.rolling(2).sum().max()
                    feat_dict[name]["min_three_%s" % (f)] = feature_seqs.rolling(3).sum().min()
                    feat_dict[name]["min_two_%s" % (f)] = feature_seqs.rolling(2).sum().min()

                feat_dict[name]["sum_%s" % (f)] = sum(feature_seqs)/len(feature_seqs)
                if self.include_unnormalized: feat_dict[name]["sum_%s_unnorm" % (f)] = sum(feature_seqs)
                
                # included positions if needed
                for p in self.include_specific_posses:
                    feat_dict[name]["%s_%s" % (p,f)] = feature_seqs[p]
                
                feature_seqs_split = self.split_seq(feature_seqs,splits)
                feat_dict[name].update(dict([("sum_partial_%s_%s" % (f,index+1),sum(feature_seq_split)/len(feature_seq_split)) for index,feature_seq_split in enumerate(feature_seqs_split)]))
                
                if self.include_unnormalized: feat_dict[name].update(dict([("sum_partial_%s_%s_unnorm" % (f,index+1),sum(feature_seq_split)) for index,feature_seq_split in enumerate(feature_seqs_split)]))
                
        if self.verbose: print("Time to calculate features: %s seconds" % (time.time() - t0))
        
        # transpose is needed to let rows be instances (peptides) and features columns
        return pd.DataFrame(feat_dict).T

    def get_feats(self,
                seqs,
                identifiers,
                split_size = False):
        """
        Calculate peptide features

        Parameters
        ----------
        identifiers : list
            identifier list; should correspond to seqs parameter list
        seqs : list
            peptide sequence list; should correspond to idents parameter list
        split_size : int
            split size for feature retreival; make it a boolean (False) if you want to use the initialized split size 

        Returns
        -------
        pd.DataFrame
            pandas dataframe containing the features calculated for the peptide
        """
        if not split_size: split_size = self.split_size
        feats = list(self.libs_prop.keys())
        X_feats = self.get_pep_scales(identifiers,seqs,self.libs_prop,feats,splits=split_size)
        return X_feats

    def get_chem_descr(self,directory):
        mod_df = pd.read_csv(os.path.join(directory,"mod_to_struct.csv"),index_col=0)
        return(mod_df.T.to_dict())

    def get_libs_mods(self,directory):
        """
        Make a dictionary with unimod to chemical formula

        Parameters
        ----------
        directory : str
            directory of the unimod to chemical formula mapping

        Returns
        -------
        dict
            chemical formula of a PTM when it is added
        dict
            chemical formula of a PTM when it is subtracted
        """
        # TODO replace dir with actual file...
        mod_df = pd.read_csv(os.path.join(directory,"unimod_to_formula.csv"),index_col=0)
        mod_dict = mod_df.to_dict()
        return mod_dict["formula_pos"],mod_dict["formula_neg"]

    def calc_feats_mods(self,
                        formula):
        """
        Chemical formula to atom addition/subtraction

        Parameters
        ----------
        formula : str
            chemical formula

        Returns
        -------
        list
            atom naming
        list
            number of atom added/subtracted
        """
        if not formula: 
            return [],[]
        if len(str(formula)) == 0:
            return [],[]
        if type(formula) != str:
            if math.isnan(formula):
                return [],[]
        
        new_atoms = []
        new_num_atoms = []
        for atom in formula.split(" "):
            if "(" not in atom:
                atom_symbol = atom
                num_atom = 1
            else:
                atom_symbol = atom.split("(")[0]
                num_atom = atom.split("(")[1].rstrip(")")
            new_atoms.append(atom_symbol)
            new_num_atoms.append(num_atom)
        return new_atoms,map(int,new_num_atoms)

    def get_feats_mods(self,
                    seqs,
                    mods,
                    identifiers,
                    split_size=False,
                    atoms_order = set(["H","C","N","O","P","S"]),
                    add_str="_sum",
                    subtract_mods=False):
        """
        Chemical formula to atom addition/subtraction

        Parameters
        ----------
        seqs : list
            peptide sequence list; should correspond to mods and identifiers
        mods : list
            naming of the mods; should correspond to seqs and identifiers
        identifiers : str
            identifiers of the peptides; should correspond to seqs and mods
        split_size : int
            overwrite the set split size if needed
        atoms_order : set
            atoms to include and the order
        add_str : str
            add this substring to feature naming
        subtract_mods : boolean
            calculate the atom that are substracted in the PTM

        Returns
        -------
        pd.DataFrame
            feature matrix for peptide PTMs
        """
        if not split_size: split_size = self.split_size
        if self.verbose: t0 = time.time()
        mod_dict = {}

        len_init = len([ao+str(spl_s) for spl_s in range(split_size) for ao in atoms_order])
        for index_name,mod,seq in zip(identifiers,mods,seqs):
            mod_dict[index_name] = dict(zip([ao+str(spl_s)+add_str for spl_s in range(split_size) for ao in atoms_order],[0]*len_init))

            if not mod: 
                continue
            if len(str(mod)) == 0:
                continue
            if type(mod) != str:
                if math.isnan(mod):
                    continue

            split_mod = mod.split("|")
            for i in range(1,len(split_mod),2):
                if subtract_mods: fill_mods,num = self.calc_feats_mods(self.lib_subtract[split_mod[i].rstrip()])
                else: fill_mods,num = self.calc_feats_mods(self.lib_add[split_mod[i].rstrip()])

                loc = int(split_mod[i-1])
                
                if loc > len(seq):
                    loc = len(seq)

                relative_loc = int(math.ceil((loc/len(seq))*split_size))-1
                for fm,n in zip(fill_mods,num):
                    if fm not in atoms_order: continue
                    mod_dict[index_name]["%s%s%s" % (fm,relative_loc,add_str)] += n
        if self.verbose: print("Time to calculate mod features: %s seconds" % (time.time() - t0))
        return pd.DataFrame(mod_dict,dtype=int).T


    def get_feats_chem_descr(self,
                            seqs,
                            mods,
                            identifiers,
                            split_size=False,
                            feat_order = ["Chi0n","LabuteASA","MolLogP","MinPartialCharge","BalabanJ"],
                            add_str="_chem_descr",
                            subtract_mods=False):
        """
        Chemical formula to atom addition/subtraction

        Parameters
        ----------
        seqs : list
            peptide sequence list; should correspond to mods and identifiers
        mods : list
            naming of the mods; should correspond to seqs and identifiers
        identifiers : str
            identifiers of the peptides; should correspond to seqs and mods
        split_size : int
            overwrite the set split size if needed
        atoms_order : set
            atoms to include and the order
        add_str : str
            add this substring to feature naming
        subtract_mods : boolean
            calculate the atom that are substracted in the PTM

        Returns
        -------
        pd.DataFrame
            feature matrix for peptide PTMs
        """
        if not split_size: split_size = self.split_size
        if self.verbose: t0 = time.time()
        mod_dict = {}

        len_init = len([ao+str(spl_s) for spl_s in range(split_size) for ao in feat_order])
        for index_name,mod,seq in zip(identifiers,mods,seqs):
            mod_dict[index_name] = dict(zip([ao+str(spl_s)+add_str for spl_s in range(split_size) for ao in feat_order],[0.0]*len_init))
            if not mod: 
                continue
            if len(str(mod)) == 0:
                continue
            if type(mod) != str:
                if math.isnan(mod):
                    continue

            split_mod = mod.split("|")
            for i in range(1,len(split_mod),2):
                loc = split_mod[i-1]
                if subtract_mods: fill_mods,num = self.calc_feats_mods(self.lib_subtract[split_mod[i].rstrip()])
                else: fill_mods,num = self.calc_feats_mods(self.lib_add[split_mod[i].rstrip()])

                chem_descr = self.lib_struct[split_mod[i].rstrip()]
                relative_loc = int(math.ceil((int(loc)/len(seq))*split_size))-1
                for f in feat_order:
                    mod_dict[index_name]["%s%s%s" % (f,relative_loc,add_str)] += chem_descr[f]
        if self.verbose: print("Time to calculate mod features: %s seconds" % (time.time() - t0))
        return pd.DataFrame(mod_dict).T

    def get_comp_change_mods(self,
                            seqs,
                            mods,
                            identifiers,
<<<<<<< HEAD
                            positions=[0,1,2,3,4,-1,-2,-3,-4,-5],
=======
>>>>>>> 6ac03c6a
                            atom_count=["C","H","N","O","S","P"]):
        # TODO split up function into multiple functions 
        # TODO add documentation for this function
        composition_dict = {}
        feat_dict = {}
<<<<<<< HEAD
        for ident,mod,seq in zip(identifiers,mods,seqs):
            # TODO to speed up maybe use specific lexicon to determine location C0, H0 ... C7 H7
            peptide_comp = [dict(zip(atom_count,[0]*len(atom_count))) for aa in seq]
            mod_comp = [dict(zip(atom_count,[0]*len(atom_count))) for aa in seq]
            pos_atoms = list(mod_comp[0].keys())
=======

        for ident,mod,seq in zip(identifiers,mods,seqs):
            peptide_comp = [dict(zip(atom_count,[0]*len(atom_count))) for aa in seq]
            mod_comp = [dict(zip(atom_count,[0]*len(atom_count))) for aa in seq]
>>>>>>> 6ac03c6a

            for i,aa in enumerate(seq):
                if aa not in self.lib_aa_composition.keys(): 
                    continue
                peptide_comp_temp = self.lib_aa_composition[aa]
                for k,v in peptide_comp_temp.items():
                    try: peptide_comp[i][k] = v
                    except KeyError: continue
<<<<<<< HEAD
            # TODO too many errors to catch? Just test some differnt ones and see what the outcome is
            try:
                split_mod = mod.split("|")
            except:
                split_mod = []

            # TODO below very slow with modification
            for i in range(1,len(split_mod),2):
                split_mod[i-1] = int(split_mod[i-1])
                # TODO make this a dictionary call function
                fill_mods,fill_num = self.calc_feats_mods(self.lib_add[split_mod[i].rstrip()])
                subtract_mods,subtract_num = self.calc_feats_mods(self.lib_subtract[split_mod[i].rstrip()])
                
                 # TODO move to function, isnt there already a function for this?
=======

            split_mod = mod.split("|")
            for i in range(1,len(split_mod),2):
                split_mod[i-1] = int(split_mod[i-1])
                fill_mods,fill_num = self.calc_feats_mods(self.lib_add[split_mod[i].rstrip()])
                subtract_mods,subtract_num = self.calc_feats_mods(self.lib_subtract[split_mod[i].rstrip()])
                
>>>>>>> 6ac03c6a
                for atom,atom_change in zip(fill_mods,fill_num):
                    try:
                        mod_comp[split_mod[i-1]-1][atom] += atom_change
                    except KeyError:
                        print("Going to skip the following atom in modification: %s" % (split_mod[i]))
<<<<<<< HEAD
                    except IndexError:
                        print("Index does not exist for: ",atom,atom_change,ident,mod,seq)
=======
>>>>>>> 6ac03c6a

                for atom,atom_change in zip(subtract_mods,subtract_num):
                    try:
                        mod_comp[split_mod[i-1]-1][atom] -= atom_change
                    except KeyError:
                        print("Going to skip the following atom in modification: %s" % (split_mod[i]))
<<<<<<< HEAD
                    except IndexError:
                        print("Index does not exist for: ",atom,atom_change,ident,mod,seq)
            
            peptide_comp_df = pd.DataFrame(peptide_comp)
            mod_comp_df = pd.DataFrame(mod_comp)
            # TODO is this adding step slow? See specific lexicon comment 
            combined_comp_df = peptide_comp_df+mod_comp_df
            summed_comp = dict(combined_comp_df.sum())
            sum_comp = sum(summed_comp.values())
            
            feat_dict[ident] = {}

            feat_dict[ident].update(dict([[k+"_tot",v]for k,v in summed_comp.items()]))
            feat_dict[ident].update(dict([[k+"_tot_norm",v/sum_comp]for k,v in summed_comp.items()]))

            for p in positions:
                feat_dict[ident].update(dict([[k+"_"+str(p),v] for k,v in dict(combined_comp_df.iloc[p]).items()]))

            index_splits = self.split_seq(combined_comp_df.index,self.split_size)
            
            for i_part,split_part in enumerate(index_splits):
                split_part_df = combined_comp_df.loc[split_part]
                split_part_df_sum = split_part_df.sum().sum()
                split_part_df_norm = split_part_df/split_part_df_sum
                for atom in split_part_df.columns:
                    feat_dict[ident]["part_%s_atom_%s" % (i_part,atom)] = split_part_df[atom].sum()
                    feat_dict[ident]["part_%s_atom_%s_norm" % (i_part,atom)] = split_part_df_norm[atom].sum()
            
            for pa in pos_atoms:
                feat_dict[ident]["rolling_2_atom_%s_max" % (pa)] = pd.Series([v[pa] for v in peptide_comp]).rolling(2).sum().max()
                feat_dict[ident]["rolling_2_atom_%s_min" % (pa)] = pd.Series([v[pa] for v in peptide_comp]).rolling(2).sum().min()
                feat_dict[ident]["rolling_3_atom_%s_max" % (pa)] = pd.Series([v[pa] for v in peptide_comp]).rolling(3).sum().max()
                feat_dict[ident]["rolling_3_atom_%s_min" % (pa)] = pd.Series([v[pa] for v in peptide_comp]).rolling(3).sum().min()

            #print(mod_comp)
            #print(peptide_comp)
            #print(t2-t1,t3-t2,t4-t3,t5-t4,t6-t5)
            #input()
        
=======
            peptide_comp_df = pd.DataFrame(peptide_comp)
            mod_comp_df = pd.DataFrame(mod_comp)
            combined_comp_df = peptide_comp_df+mod_comp_df
            
            index_splits = self.split_seq(combined_comp_df.index,self.split_size)
            
            feat_dict[ident] = {}
            for i_part,split_part in enumerate(index_splits):
                split_part_df = combined_comp_df.loc[split_part]
                split_part_df_sum = split_part_df.sum().sum()
                split_part_df = split_part_df/split_part_df_sum
                for atom in split_part_df.columns:
                    feat_dict[ident]["part_%s_atom_%s" % (i_part,atom)] = split_part_df[atom].sum()

>>>>>>> 6ac03c6a
        return(pd.DataFrame(feat_dict).T)
        

    def full_feat_extract(self,
                        seqs,
                        mods,
                        identifiers):
        """
        Extract all features we can extract... Probably the function your want to call by default

        Parameters
        ----------
        seqs : list
            peptide sequence list; should correspond to mods and identifiers
        mods : list
            naming of the mods; should correspond to seqs and identifiers
        identifiers : str
            identifiers of the peptides; should correspond to seqs and mods

        Returns
        -------
        pd.DataFrame
            feature matrix
        """
        if self.verbose: t0 = time.time()
        
        X = self.get_comp_change_mods(seqs,mods,identifiers)

        if self.standard_feat:
            X = self.get_feats(seqs,identifiers,split_size=self.split_size)
<<<<<<< HEAD
        if self.add_comp_feat:
            X_comp = self.get_comp_change_mods(seqs,mods,identifiers)
=======
>>>>>>> 6ac03c6a
        if self.add_sum_feat:
            X_feats_sum = self.get_feats_mods(seqs,mods,identifiers,split_size=1,add_str="_sum")
        if self.ptm_add_feat:
            X_feats_add = self.get_feats_mods(seqs,mods,identifiers,split_size=self.split_size,add_str="_add")
        if self.ptm_subtract_feat:
            X_feats_neg = self.get_feats_mods(seqs,mods,identifiers,split_size=self.split_size,add_str="_subtract",subtract_mods=True)
        if self.chem_descr_feat:
            X_feats_chem_descr = self.get_feats_chem_descr(seqs,mods,identifiers,split_size=3,add_str="_chem_desc")

        if self.add_comp_feat:
            try: X = pd.concat([X,X_comp],axis=1)
            except: X = X_comp
        if self.add_sum_feat:
            try: X = pd.concat([X,X_feats_sum],axis=1)
            except: X = X_feats_sum
        if self.ptm_add_feat:
            try: X = pd.concat([X,X_feats_add],axis=1)
            except: X = X_feats_add
        if self.ptm_subtract_feat:
            try: X = pd.concat([X,X_feats_neg],axis=1)
            except: X = X_feats_neg
        if self.chem_descr_feat:
            try: X = pd.concat([X,X_feats_chem_descr],axis=1)
            except: X = X_feats_chem_descr

        if self.verbose: print("Time to calculate all features: %s seconds" % (time.time() - t0))
        return X

def main(verbose=True):
    f_extractor = FeatExtractor(config_file="config.ini")
    df = pd.read_csv("parse_pride/seqs_exp.csv")
    df.index = ["Pep_"+str(dfi) for dfi in df.index]
    print(f_extractor.full_feat_extract(df["seq"],df["modifications"],df.index))

if __name__ == "__main__":
    main()<|MERGE_RESOLUTION|>--- conflicted
+++ resolved
@@ -524,27 +524,17 @@
                             seqs,
                             mods,
                             identifiers,
-<<<<<<< HEAD
                             positions=[0,1,2,3,4,-1,-2,-3,-4,-5],
-=======
->>>>>>> 6ac03c6a
                             atom_count=["C","H","N","O","S","P"]):
         # TODO split up function into multiple functions 
         # TODO add documentation for this function
         composition_dict = {}
         feat_dict = {}
-<<<<<<< HEAD
         for ident,mod,seq in zip(identifiers,mods,seqs):
             # TODO to speed up maybe use specific lexicon to determine location C0, H0 ... C7 H7
             peptide_comp = [dict(zip(atom_count,[0]*len(atom_count))) for aa in seq]
             mod_comp = [dict(zip(atom_count,[0]*len(atom_count))) for aa in seq]
             pos_atoms = list(mod_comp[0].keys())
-=======
-
-        for ident,mod,seq in zip(identifiers,mods,seqs):
-            peptide_comp = [dict(zip(atom_count,[0]*len(atom_count))) for aa in seq]
-            mod_comp = [dict(zip(atom_count,[0]*len(atom_count))) for aa in seq]
->>>>>>> 6ac03c6a
 
             for i,aa in enumerate(seq):
                 if aa not in self.lib_aa_composition.keys(): 
@@ -553,7 +543,6 @@
                 for k,v in peptide_comp_temp.items():
                     try: peptide_comp[i][k] = v
                     except KeyError: continue
-<<<<<<< HEAD
             # TODO too many errors to catch? Just test some differnt ones and see what the outcome is
             try:
                 split_mod = mod.split("|")
@@ -568,32 +557,19 @@
                 subtract_mods,subtract_num = self.calc_feats_mods(self.lib_subtract[split_mod[i].rstrip()])
                 
                  # TODO move to function, isnt there already a function for this?
-=======
-
-            split_mod = mod.split("|")
-            for i in range(1,len(split_mod),2):
-                split_mod[i-1] = int(split_mod[i-1])
-                fill_mods,fill_num = self.calc_feats_mods(self.lib_add[split_mod[i].rstrip()])
-                subtract_mods,subtract_num = self.calc_feats_mods(self.lib_subtract[split_mod[i].rstrip()])
-                
->>>>>>> 6ac03c6a
                 for atom,atom_change in zip(fill_mods,fill_num):
                     try:
                         mod_comp[split_mod[i-1]-1][atom] += atom_change
                     except KeyError:
                         print("Going to skip the following atom in modification: %s" % (split_mod[i]))
-<<<<<<< HEAD
                     except IndexError:
                         print("Index does not exist for: ",atom,atom_change,ident,mod,seq)
-=======
->>>>>>> 6ac03c6a
 
                 for atom,atom_change in zip(subtract_mods,subtract_num):
                     try:
                         mod_comp[split_mod[i-1]-1][atom] -= atom_change
                     except KeyError:
                         print("Going to skip the following atom in modification: %s" % (split_mod[i]))
-<<<<<<< HEAD
                     except IndexError:
                         print("Index does not exist for: ",atom,atom_change,ident,mod,seq)
             
@@ -633,22 +609,6 @@
             #print(t2-t1,t3-t2,t4-t3,t5-t4,t6-t5)
             #input()
         
-=======
-            peptide_comp_df = pd.DataFrame(peptide_comp)
-            mod_comp_df = pd.DataFrame(mod_comp)
-            combined_comp_df = peptide_comp_df+mod_comp_df
-            
-            index_splits = self.split_seq(combined_comp_df.index,self.split_size)
-            
-            feat_dict[ident] = {}
-            for i_part,split_part in enumerate(index_splits):
-                split_part_df = combined_comp_df.loc[split_part]
-                split_part_df_sum = split_part_df.sum().sum()
-                split_part_df = split_part_df/split_part_df_sum
-                for atom in split_part_df.columns:
-                    feat_dict[ident]["part_%s_atom_%s" % (i_part,atom)] = split_part_df[atom].sum()
-
->>>>>>> 6ac03c6a
         return(pd.DataFrame(feat_dict).T)
         
 
@@ -679,11 +639,8 @@
 
         if self.standard_feat:
             X = self.get_feats(seqs,identifiers,split_size=self.split_size)
-<<<<<<< HEAD
         if self.add_comp_feat:
             X_comp = self.get_comp_change_mods(seqs,mods,identifiers)
-=======
->>>>>>> 6ac03c6a
         if self.add_sum_feat:
             X_feats_sum = self.get_feats_mods(seqs,mods,identifiers,split_size=1,add_str="_sum")
         if self.ptm_add_feat:
