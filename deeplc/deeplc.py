"""
Main code used to generate LC retention time predictions.

This provides the main interface. For the library versions see the .yml file
"""


__author__ = ["Robbin Bouwmeester", "Ralf Gabriels"]
__license__ = "Apache License, Version 2.0"
__maintainer__ = ["Robbin Bouwmeester", "Ralf Gabriels"]
__email__ = ["Robbin.Bouwmeester@ugent.be", "Ralf.Gabriels@ugent.be"]
__credits__ = [
    "Robbin Bouwmeester",
    "Ralf Gabriels",
    "Lennart Martens",
    "Sven Degroeve",
]


# Default models, will be used if no other is specified. If no best model is
# selected during calibration, the first model in the list will be used.
import os

deeplc_dir = os.path.dirname(os.path.realpath(__file__))
DEFAULT_MODELS = [
    "mods/full_hc_hela_hf_psms_aligned_1fd8363d9af9dcad3be7553c39396960.hdf5",
    "mods/full_hc_hela_hf_psms_aligned_8c22d89667368f2f02ad996469ba157e.hdf5",
    "mods/full_hc_hela_hf_psms_aligned_cb975cfdd4105f97efa0b3afffe075cc.hdf5",
    "mods/full_hc_PXD005573_mcp_cb975cfdd4105f97efa0b3afffe075cc.hdf5",
]
DEFAULT_MODELS = [os.path.join(deeplc_dir, dm) for dm in DEFAULT_MODELS]

LIBRARY = {}

import os
import sys
import copy
import gc
import logging
import multiprocessing
import multiprocessing.dummy
import pickle
import warnings
from configparser import ConfigParser
from tempfile import TemporaryDirectory
from copy import deepcopy
import random
import math

# If CLI/GUI/frozen: disable Tensorflow info and warnings before importing
IS_CLI_GUI = os.path.basename(sys.argv[0]) in ["deeplc", "deeplc-gui"]
IS_FROZEN = getattr(sys, "frozen", False)
if IS_CLI_GUI or IS_FROZEN:
    os.environ["TF_CPP_MIN_LOG_LEVEL"] = "3"
    logging.getLogger("tensorflow").setLevel(logging.CRITICAL)
    warnings.filterwarnings("ignore", category=DeprecationWarning)
    warnings.filterwarnings("ignore", category=FutureWarning)
    warnings.filterwarnings("ignore", category=UserWarning)


import numpy as np
import pandas as pd
import tensorflow as tf
from tensorflow.python.eager import context
from tensorflow.keras.models import load_model
import h5py

from deeplc._exceptions import CalibrationError, DeepLCError
from deeplc.trainl3 import train_en

from psm_utils.io.peptide_record import peprec_to_proforma
from psm_utils.psm import PSM
from psm_utils.psm_list import PSMList
from psm_utils.io import read_file
from psm_utils.io import write_file

from deeplcretrainer import deeplcretrainer

# "Custom" activation function
lrelu = lambda x: tf.keras.activations.relu(x, alpha=0.1, max_value=20.0)

<<<<<<< HEAD
try: from tensorflow.compat.v1.keras.backend import clear_session
except ImportError: from tensorflow.keras.backend import clear_session
try: from tensorflow.compat.v1.keras.backend import get_session
except ImportError: from tensorflow.keras.backend import get_session
=======
try:
    from tensorflow.compat.v1.keras.backend import set_session
except ImportError:
    from tensorflow.keras.backend import set_session
try:
    from tensorflow.compat.v1.keras.backend import clear_session
except ImportError:
    from tensorflow.keras.backend import clear_session
try:
    from tensorflow.compat.v1.keras.backend import get_session
except ImportError:
    from tensorflow.keras.backend import get_session
>>>>>>> fc7683ee

# Set to force CPU calculations
os.environ["CUDA_VISIBLE_DEVICES"] = "-1"


# Set for TF V1.0 (counters some memory problems of nvidia 20 series GPUs)
# config = tf.ConfigProto()
# config.gpu_options.allow_growth = True
# session = tf.Session(config=config)

# Set for TF V2.0 (counters some memory problems of nvidia 20 series GPUs)
# config = tf.compat.v1.ConfigProto()
# config.gpu_options.allow_growth = True
# session = tf.compat.v1.Session(config=config)

# Feature extraction
from deeplc.feat_extractor import FeatExtractor
from pygam import LinearGAM, s

def warn(*args, **kwargs):
    pass
import warnings
warnings.warn = warn

# Supress warnings (or at least try...)
os.environ['TF_CPP_MIN_LOG_LEVEL'] = '3' 

warnings.filterwarnings('ignore', category=DeprecationWarning)
warnings.filterwarnings('ignore', category=FutureWarning)

logger = logging.getLogger(__name__)


def read_library(use_library):
    global LIBRARY

    if not use_library:
        logger.warning("Trying to read library, but no library file was provided.")
        return
    try:
        library_file = open(use_library)
    except IOError:
        logger.warning("Could not find existing library file: %s", use_library)
        return

    for line in library_file:
        split_line = line.strip().split(",")
        try:
            LIBRARY[split_line[0]] = float(split_line[1])
        except:
            logger.warning("Could not use this library entry due to an error: %s", line)


def split_list(a, n):
    k, m = divmod(len(a), n)
    return (a[i*k+min(i, m):(i+1)*k+min(i+1, m)] for i in range(n))

def reset_keras():
    """Reset Keras session."""
    sess = get_session()
    clear_session()
    sess.close()
    gc.collect()
    # Set to force CPU calculations
    os.environ["CUDA_VISIBLE_DEVICES"] = "-1"


class DeepLC:
    """
    DeepLC predictor.

    Parameters
    ----------
    main_path : str
        main path of module
    path_model : str, optional
        path to prediction model(s); leave empty to select the best of the
        default models based on the calibration peptides
    verbose : bool, default=True
        turn logging on/off
    bin_dist : float, default=2
        TODO
    dict_cal_divider : int, default=50
        sets precision for fast-lookup of retention times for calibration; e.g.
        10 means a precision of 0.1 between the calibration anchor points
    split_cal : int, default=50
        number of splits in the chromatogram for piecewise linear calibration
        fit
    n_jobs : int, optional
        number of CPU threads to use
    config_file : str, optional
        path to configuration file
    f_extractor : object :: deeplc.FeatExtractor, optional
        deeplc.FeatExtractor object to use
    cnn_model : bool, default=True
        use CNN model or not
    batch_num : int, default=250000
        prediction batch size (in peptides); lower to decrease memory footprint
    write_library : bool, default=False
        append new predictions to library for faster future results; requires
        `use_library` option
    use_library : str, optional
        library file with previous predictions for faster results to read from,
        or to write to
    reload_library : bool, default=False
        reload prediction library

    Methods
    -------
    calibrate_preds(seqs=[], mods=[], identifiers=[], measured_tr=[], correction_factor=1.0, seq_df=None, use_median=True)
        Find best model and calibrate
    make_preds(seqs=[], mods=[], identifiers=[], calibrate=True, seq_df=None, correction_factor=1.0, mod_name=None)
        Make predictions

    """

    library = {}

    def __init__(
        self,
        main_path=os.path.dirname(os.path.realpath(__file__)),
        path_model=None,
        verbose=True,
        bin_dist=2,
        dict_cal_divider=50,
        split_cal=50,
        n_jobs=None,
        config_file=None,
        f_extractor=None,
        cnn_model=True,
        batch_num=250000,
        write_library=False,
        use_library=None,
        reload_library=False,
        pygam_calibration=True,
        deepcallc_mod=False,
        deeplc_retrain=False,
    ):
        # if a config file is defined overwrite standard parameters
        if config_file:
            cparser = ConfigParser()
            cparser.read(config_file)
            dict_cal_divider = cparser.getint("DeepLC", "dict_cal_divider")
            split_cal = cparser.getint("DeepLC", "split_cal")
            n_jobs = cparser.getint("DeepLC", "n_jobs")

        self.main_path = main_path
        self.verbose = verbose
        self.bin_dist = bin_dist
        self.calibrate_dict = {}
        self.calibrate_min = float("inf")
        self.calibrate_max = 0
        self.cnn_model = cnn_model

        self.batch_num = batch_num
        self.dict_cal_divider = dict_cal_divider
        self.split_cal = split_cal
        self.n_jobs = n_jobs

        max_threads = multiprocessing.cpu_count()
        if not self.n_jobs:
            self.n_jobs = max_threads
        elif self.n_jobs > max_threads:
            self.n_jobs = max_threads

        self.use_library = use_library
        self.write_library = write_library

        if self.use_library:
            read_library(self.use_library)

        self.reload_library = reload_library

        tf.config.threading.set_intra_op_parallelism_threads(n_jobs)

        if "NUMEXPR_MAX_THREADS" not in os.environ:
            os.environ["NUMEXPR_MAX_THREADS"] = str(n_jobs)

        if path_model:
            self.model = path_model
        else:
            self.model = DEFAULT_MODELS

        if f_extractor:
            self.f_extractor = f_extractor
        else:
            self.f_extractor = FeatExtractor()

        self.pygam_calibration = pygam_calibration
        self.deeplc_retrain = deeplc_retrain

        if self.pygam_calibration:
            from pygam import LinearGAM, s

        self.deepcallc_mod = deepcallc_mod

        if self.deepcallc_mod:
            self.write_library = False
            self.use_library = None
            self.reload_library = False

    def __str__(self):
        return """
  _____                  _      _____
 |  __ \                | |    / ____|
 | |  | | ___  ___ _ __ | |   | |
 | |  | |/ _ \/ _ \ '_ \| |   | |
 | |__| |  __/  __/ |_) | |___| |____
 |_____/ \___|\___| .__/|______\_____|
                  | |
                  |_|
              """

    def do_f_extraction(self, seqs, mods, identifiers, charges=[]):
        """
        Extract all features we can extract; without parallelization; use if you
        want to run feature extraction with a single core

        Parameters
        ----------
        seqs : list
            peptide sequence list; should correspond to mods and identifiers
        mods : list
            naming of the mods; should correspond to seqs and identifiers
        identifiers : list
            identifiers of the peptides; should correspond to seqs and mods

        Returns
        -------
        pd.DataFrame
            feature matrix
        """
        list_of_psms = []
        if len(charges) > 0:
<<<<<<< HEAD
            for seq,mod,id in zip(seqs,mods,identifiers):
                list_of_psms.append(PSM(peptide=peprec_to_proforma(seq,mod),spectrum_id=id))
=======
            return self.f_extractor.full_feat_extract(
                seqs, mods, identifiers, charges=charges
            )
>>>>>>> fc7683ee
        else:
            for seq,mod,id,z in zip(seqs,mods,identifiers,charges):
                list_of_psms.append(PSM(peptide=peprec_to_proforma(seq,mod),spectrum_id=id))

        psm_list = PSMList(psm_list=list_of_psms)

        return self.f_extractor.full_feat_extract(psm_list)

<<<<<<< HEAD
    def do_f_extraction_pd(self,
                           df_instances,
                           charges=[]):
=======
    def do_f_extraction_pd(self, df_instances):
>>>>>>> fc7683ee
        """
        Extract all features we can extract; without parallelization; use if
        you want to run feature extraction with a single thread; and use a
        defined dataframe

        Parameters
        ----------
        df_instances : object :: pd.DataFrame
            dataframe containing the sequences (column:seq), modifications
            (column:modifications) and naming (column:index)

        Returns
        -------
        pd.DataFrame
            feature matrix
        """
<<<<<<< HEAD
        list_of_psms = []
        if len(charges) == 0:
            for seq,mod,id in zip(df_instances["seq"],df_instances["modifications"],df_instances.index):
                list_of_psms.append(PSM(peptide=peprec_to_proforma(seq,mod),spectrum_id=id))
        else:
            for seq,mod,id,z in zip(df_instances["seq"],df_instances["modifications"],df_instances.index,charges=df_instances["charges"]):
                list_of_psms.append(PSM(peptide=peprec_to_proforma(seq,mod),spectrum_id=id))
        psm_list = PSMList(psm_list=list_of_psms)

        return self.f_extractor.full_feat_extract(psm_list)
=======
        if "charges" in df_instances.columns:
            return self.f_extractor.full_feat_extract(
                df_instances["seq"],
                df_instances["modifications"],
                df_instances.index,
                charges=df_instances["charges"],
            )
        else:
            return self.f_extractor.full_feat_extract(
                df_instances["seq"], df_instances["modifications"], df_instances.index
            )
>>>>>>> fc7683ee

    def do_f_extraction_pd_parallel(self, df_instances):
        """
        Extract all features we can extract; with parallelization; use if you
        want to run feature extraction with multiple threads; and use a defined
        dataframe

        Parameters
        ----------
        df_instances : object :: pd.DataFrame
            dataframe containing the sequences (column:seq), modifications
            (column:modifications) and naming (column:index)

        Returns
        -------
        pd.DataFrame
            feature matrix
        """
        #self.n_jobs = 1

        df_instances_split = np.array_split(df_instances, math.ceil(self.n_jobs/4.0))
        if multiprocessing.current_process().daemon:
            logger.warning(
                "DeepLC is running in a daemon process. Disabling multiprocessing as daemonic processes can't have children."
            )
            pool = multiprocessing.dummy.Pool(1)
        else:
            pool = multiprocessing.Pool(math.ceil(self.n_jobs/4.0))

        if self.n_jobs == 1:
            df = self.do_f_extraction_pd(df_instances)
        else:
<<<<<<< HEAD
            df = pd.concat(
                pool.map(
                    self.do_f_extraction_pd,
                    df_instances_split))
            pool.close()
            pool.join()
        return df

    def do_f_extraction_psm_list(
                        self,
                        psm_list
            ):
        """
        Extract all features we can extract; without parallelization; use if
        you want to run feature extraction with a single thread; and use a
        defined dataframe

        Parameters
        ----------
        df_instances : object :: pd.DataFrame
            dataframe containing the sequences (column:seq), modifications
            (column:modifications) and naming (column:index)

        Returns
        -------
        pd.DataFrame
            feature matrix
        """
        return self.f_extractor.full_feat_extract(psm_list)

    def do_f_extraction_psm_list_parallel(
                        self,
                        psm_list
            ):
        """
        Extract all features we can extract; without parallelization; use if
        you want to run feature extraction with a single thread; and use a
        defined dataframe

        Parameters
        ----------
        df_instances : object :: pd.DataFrame
            dataframe containing the sequences (column:seq), modifications
            (column:modifications) and naming (column:index)

        Returns
        -------
        pd.DataFrame
            feature matrix
        """
        self.n_jobs = 1
        logger.info("prepare feature extraction")
        if multiprocessing.current_process().daemon:
            logger.warning("DeepLC is running in a daemon process. Disabling multiprocessing as daemonic processes can't have children.")
            psm_list_split = split_list(psm_list, self.n_jobs)
            pool = multiprocessing.dummy.Pool(1)
        elif self.n_jobs > 1:
            psm_list_split = split_list(psm_list, self.n_jobs)
            pool = multiprocessing.Pool(self.n_jobs)

        if self.n_jobs == 1:
            logger.info("start feature extraction")
            all_feats = self.do_f_extraction_psm_list(psm_list)
            logger.info("got feature extraction results")
        else:
            logger.info("start feature extraction")
            all_feats_async = pool.map_async(
                    self.do_f_extraction_psm_list,
                    psm_list_split)

            logger.info("wait for feature extraction")
            all_feats_async.wait()
            logger.info("get feature extraction results")
            all_feats = pd.concat(all_feats_async.get())
            logger.info("got feature extraction results")

            pool.close()
            pool.join()

        return all_feats

    def calibration_core(self,uncal_preds,cal_dict,cal_min,cal_max):
=======
            df = pd.concat(pool.map(self.do_f_extraction_pd, df_instances_split))
        pool.close()
        pool.join()
        return df

    def calibration_core(self, uncal_preds, cal_dict, cal_min, cal_max):
>>>>>>> fc7683ee
        cal_preds = []
        if len(uncal_preds) == 0:
            return np.array(cal_preds)
        if self.pygam_calibration:
            cal_preds = cal_dict.predict(uncal_preds)
        else:
            for uncal_pred in uncal_preds:
                try:
                    slope, intercept = cal_dict[str(round(uncal_pred, self.bin_dist))]
                    cal_preds.append(slope * (uncal_pred) + intercept)
                except KeyError:
                    # outside of the prediction range ... use the last
                    # calibration curve
                    if uncal_pred <= cal_min:
                        slope, intercept = cal_dict[str(round(cal_min, self.bin_dist))]
                        cal_preds.append(slope * (uncal_pred) + intercept)
                    elif uncal_pred >= cal_max:
                        slope, intercept = cal_dict[str(round(cal_max, self.bin_dist))]
                        cal_preds.append(slope * (uncal_pred) + intercept)
                    else:
                        slope, intercept = cal_dict[str(round(cal_max, self.bin_dist))]
                        cal_preds.append(slope * (uncal_pred) + intercept)
        return np.array(cal_preds)

<<<<<<< HEAD
    """
    def write_to_library(self):
        # TODO repair function
        try:
            lib_file = open(self.use_library,"a")
        except:
            logger.debug("Could not append to the library file")
            return
        if type(m_name) == str:
            for up, mn, sd in zip(uncal_preds, [m_name]*len(uncal_preds), seq_df["idents"]):
                lib_file.write("%s,%s\n" % (sd+"|"+m_name,str(up)))
            lib_file.close()
        else:
            for up, mn, sd in zip(uncal_preds, m_name, seq_df["idents"]):
                lib_file.write("%s,%s\n" % (sd+"|"+m_name,str(up)))
            lib_file.close()
        if self.reload_library: read_library(self.use_library)

    
    def _check_presence_library(self,
                                psm_list,
                                m_name
                            ):
        psm_list_lib = []
        psm_list_lib_idx = []
        
        psm_list_nonlib = []
        psm_list_nonlib_idx = []
        
        for idx,psm in enumnerate(psm_list):
            k = psm.peptidoform.proforma+"|"+m_name
            if k in LIBRARY.keys():
                psm_list_lib.append(psm)
                psm_list_lib_idx.append(idx)
            else:
                psm_list_nonlib.append(psm)
                psm_list_nonlib_idx.append(idx)

        proforma_library = list(set(proforma_library))
        return psm_list_lib, psm_list_lib_idx, psm_list_nonlib, psm_list_nonlib_idx
    """
    
    def make_preds_core_library(self,
                                psm_list=[],
                                calibrate=True,
                                mod_name=None
                                ):
        ret_preds = []
        for psm in psm_list:
            ret_preds.append(LIBRARY[psm.peptidoform.proforma+"|"+mod_name])

        if calibrate:
            try:
                ret_preds = self.calibration_core(ret_preds,self.calibrate_dict[mod_name],self.calibrate_min[mod_name],self.calibrate_max[mod_name])
            except:
                ret_preds = self.calibration_core(ret_preds,self.calibrate_dict,self.calibrate_min,self.calibrate_max)
        
        return ret_preds

    def make_preds_core(self,
                        X=[], 
                        X_sum=[], 
                        X_global=[], 
                        X_hc=[],
                        psm_list=[],
                        calibrate=True,
                        mod_name=None
                        ):
=======
    def make_preds_core(
        self,
        seq_df=None,
        seqs=[],
        mods=[],
        identifiers=[],
        calibrate=True,
        correction_factor=1.0,
        mod_name=None,
    ):
>>>>>>> fc7683ee
        """
        Make predictions for sequences
        Parameters
        ----------
        seq_df : object :: pd.DataFrame
            dataframe containing the sequences (column:seq), modifications
            (column:modifications) and naming (column:index); will use parallel
            by default!
        seqs : list
            peptide sequence list; should correspond to mods and identifiers
        mods : list
            naming of the mods; should correspond to seqs and identifiers
        identifiers : list
            identifiers of the peptides; should correspond to seqs and mods
        calibrate : boolean
            calibrate predictions or just return the predictions
        correction_factor : float
            correction factor to apply to predictions
        mod_name : str or None
            specify a model to use instead of the model assigned originally to
            this instance of the object
        Returns
        -------
        np.array
            predictions
        """
<<<<<<< HEAD
=======

        # See if we got a list; if not assume we got a df
        if len(seqs) == 0:
            # Make a copy, because we do not want to change to original df
            seq_df = seq_df.copy()
            identifiers = list(seq_df.index)
        else:
            # Make a df out of provided lists
            seq_df = pd.DataFrame([seqs, mods]).T
            seq_df.columns = ["seq", "modifications"]
            seq_df.index = identifiers

        # Only run on unique peptides, defined by seq+mod
        # TODO sort the mods in the peprec on both position and alphabet mod;
        # to not let duplicates through!
        if "charges" in seq_df.columns:
            seq_df["idents"] = (
                seq_df["seq"]
                + "|"
                + seq_df["modifications"]
                + "|"
                + seq_df["charges"].astype(str)
            )
        else:
            seq_df["idents"] = seq_df["seq"] + "|" + seq_df["modifications"]
            seq_mod_comb = copy.deepcopy(seq_df["idents"])

        # Save a row identifier to seq+mod mapper so output has expected return
        # shapes
        identifiers_to_seqmod = dict(zip(seq_df.index, seq_df["idents"]))

        # Drop duplicated seq+mod
        seq_df.drop_duplicates(subset=["idents"], inplace=True)

        rem_idents = set()
        keep_idents = set()
        if isinstance(self.model, dict):
            all_mods = [m_name for m_group_name, m_name in self.model.items()]

        if self.use_library:
            for ident in seq_df["idents"]:
                if isinstance(self.model, dict):
                    if all(ident + "|" + m in LIBRARY for m in all_mods):
                        rem_idents.add(ident)
                    else:
                        keep_idents.add(ident)

                else:
                    if mod_name != None:
                        spec_ident = ident + "|" + mod_name
                    else:
                        spec_ident = ident
                    if spec_ident in LIBRARY:
                        rem_idents.add(ident)
                    else:
                        keep_idents.add(ident)
        else:
            keep_idents = set(seq_df["idents"])

        logger.info(
            "Going to predict retention times for this amount of identifiers: %s"
            % (str(len(keep_idents)))
        )
        if self.use_library:
            logger.info(
                "Using this amount of identifiers from the library: %s"
                % (str(len(rem_idents)))
            )

        if self.use_library:
            seq_df = seq_df[seq_df["idents"].isin(keep_idents)]

        if self.verbose:
            cnn_verbose = 1
        else:
            cnn_verbose = 0

        # If we need to apply deep NN
        if len(seq_df.index) > 0:
            if self.cnn_model:
                if self.verbose:
                    logger.debug("Extracting features for the CNN model ...")
                X = self.do_f_extraction_pd_parallel(seq_df)
                X = X.loc[seq_df.index]

                X_sum = np.stack(X["matrix_sum"])
                X_global = np.concatenate(
                    (np.stack(X["matrix_all"]), np.stack(X["pos_matrix"])), axis=1
                )
                X_hc = np.stack(X["matrix_hc"])
                X = np.stack(X["matrix"])
            else:
                if self.verbose:
                    logger.debug("Extracting features for the predictive model ...")
                seq_df.index
                X = self.do_f_extraction_pd_parallel(seq_df)
                X = X.loc[seq_df.index]

                X = X[self.model.feature_names]

        ret_preds = []
        ret_preds2 = []

        # If we need to calibrate
>>>>>>> fc7683ee
        if calibrate:
            assert (
                self.calibrate_dict
            ), "DeepLC instance is not yet calibrated.\
                                        Calibrate before making predictions, or use calibrate=False"

        if len(X) == 0 and len(psm_list) > 0:
            if self.verbose:
<<<<<<< HEAD
                logger.debug("Extracting features for the CNN model ...")
            #X = self.do_f_extraction_psm_list(psm_list)
            X = self.do_f_extraction_psm_list_parallel(psm_list)

            X_sum = np.stack(X["matrix_sum"].values())
            X_global = np.concatenate((np.stack(X["matrix_all"].values()),
                                    np.stack(X["pos_matrix"].values())),
                                    axis=1)
            X_hc = np.stack(X["matrix_hc"].values())
            X = np.stack(X["matrix"].values())
        elif len(X) == 0 and len(psm_list) == 0:
            return []

        ret_preds = []

        mod = load_model(
                    mod_name,
                    custom_objects={'<lambda>': lrelu}
                )
=======
                logger.debug("Predicting with calibration...")

            # Load the model differently if we are going to use a CNN
            if self.cnn_model:
                # TODO this is madness! Only allow dicts to come through this function...
                if isinstance(self.model, dict):
                    ret_preds = []
                    if self.deepcallc_mod:
                        deepcallc_x = {}
                    for m_group_name, m_name in self.model.items():
                        try:
                            X
                            mod = load_model(
                                h5py.File(m_name), custom_objects={"<lambda>": lrelu}
                            )
                            uncal_preds = (
                                mod.predict(
                                    [X, X_sum, X_global, X_hc], batch_size=5120
                                ).flatten()
                                / correction_factor
                            )
                        except UnboundLocalError:
                            logger.debug("X is empty, skipping...")
                            uncal_preds = []
                            pass

                        if self.write_library:
                            try:
                                lib_file = open(self.use_library, "a")
                            except:
                                logger.debug("Could not append to the library file")
                                break
                            if type(m_name) == str:
                                for up, mn, sd in zip(
                                    uncal_preds,
                                    [m_name] * len(uncal_preds),
                                    seq_df["idents"],
                                ):
                                    lib_file.write(
                                        "%s,%s\n" % (sd + "|" + m_name, str(up))
                                    )
                                lib_file.close()
                            else:
                                for up, mn, sd in zip(
                                    uncal_preds, m_name, seq_df["idents"]
                                ):
                                    lib_file.write(
                                        "%s,%s\n" % (sd + "|" + m_name, str(up))
                                    )
                                lib_file.close()
                            if self.reload_library:
                                read_library(self.use_library)

                        p = list(
                            self.calibration_core(
                                uncal_preds,
                                self.calibrate_dict[m_name],
                                self.calibrate_min[m_name],
                                self.calibrate_max[m_name],
                            )
                        )
                        ret_preds.append(p)

                        p2 = list(
                            self.calibration_core(
                                [LIBRARY[ri + "|" + m_name] for ri in rem_idents],
                                self.calibrate_dict[m_name],
                                self.calibrate_min[m_name],
                                self.calibrate_max[m_name],
                            )
                        )
                        ret_preds2.append(p2)

                        if self.deepcallc_mod:
                            deepcallc_x[m_name] = dict(zip(seq_df["idents"], p))

                    ret_preds = np.array([sum(a) / len(a) for a in zip(*ret_preds)])
                    ret_preds2 = np.array([sum(a) / len(a) for a in zip(*ret_preds2)])
                elif not mod_name:
                    # No library write!
                    mod = load_model(
                        h5py.File(self.model), custom_objects={"<lambda>": lrelu}
                    )
                    uncal_preds = (
                        mod.predict(
                            [X, X_sum, X_global, X_hc], batch_size=5120
                        ).flatten()
                        / correction_factor
                    )
                    ret_preds = self.calibration_core(
                        uncal_preds,
                        self.calibrate_dict,
                        self.calibrate_min,
                        self.calibrate_max,
                    )
                else:
                    mod = load_model(
                        h5py.File(mod_name), custom_objects={"<lambda>": lrelu}
                    )
                    try:
                        X
                        uncal_preds = (
                            mod.predict(
                                [X, X_sum, X_global, X_hc], batch_size=5120
                            ).flatten()
                            / correction_factor
                        )
                    except UnboundLocalError:
                        logger.debug("X is empty, skipping...")
                        uncal_preds = []
                        pass

                    if self.write_library:
                        try:
                            lib_file = open(self.use_library, "a")
                        except:
                            logger.debug("Could not append to the library file")

                        for up, sd in zip(uncal_preds, seq_df["idents"]):
                            lib_file.write("%s,%s\n" % (sd + "|" + mod_name, str(up)))
                        lib_file.close()
                        if self.reload_library:
                            read_library(self.use_library)

                    ret_preds = self.calibration_core(
                        uncal_preds,
                        self.calibrate_dict,
                        self.calibrate_min,
                        self.calibrate_max,
                    )

                    p2 = list(
                        self.calibration_core(
                            [LIBRARY[ri + "|" + mod_name] for ri in rem_idents],
                            self.calibrate_dict,
                            self.calibrate_min,
                            self.calibrate_max,
                        )
                    )
                    ret_preds2.extend(p2)
            else:
                # first get uncalibrated prediction
                uncal_preds = self.model.predict(X) / correction_factor

                if self.write_library:
                    try:
                        lib_file = open(self.use_library, "a")
                    except:
                        logger.debug("Could not append to the library file")

                    for up, sd in zip(uncal_preds, seq_df["idents"]):
                        lib_file.write("%s,%s\n" % (sd + "|" + mod_name, str(up)))
                    lib_file.close()
                    if self.reload_library:
                        read_library(self.use_library)
        else:
            if self.verbose:
                logger.debug("Predicting without calibration...")

            # Load the model differently if we use CNN
            if self.cnn_model:
                if not mod_name:
                    if isinstance(self.model, dict):
                        ret_preds = []
                        ret_preds2 = []
                        for m_group_name, m_name in self.model.items():
                            try:
                                X
                                mod = load_model(
                                    h5py.File(m_name),
                                    custom_objects={"<lambda>": lrelu},
                                )
                                p = (
                                    mod.predict(
                                        [X, X_sum, X_global, X_hc], batch_size=5120
                                    ).flatten()
                                    / correction_factor
                                )
                                ret_preds.append(p)
                            except UnboundLocalError:
                                logger.debug("X is empty, skipping...")
                                ret_preds.append([])
                                pass

                            if self.write_library:
                                try:
                                    lib_file = open(self.use_library, "a")
                                except:
                                    logger.debug("Could not append to the library file")

                                for up, sd in zip(ret_preds[-1], seq_df["idents"]):
                                    lib_file.write(
                                        "%s,%s\n" % (sd + "|" + m_name, str(up))
                                    )
                                lib_file.close()
                                if self.reload_library:
                                    self.read_library(self.use_library)

                            p2 = [LIBRARY[ri + "|" + m_name] for ri in rem_idents]
                            ret_preds2.append(p2)

                        ret_preds = np.array([sum(a) / len(a) for a in zip(*ret_preds)])
                        ret_preds2 = np.array(
                            [sum(a) / len(a) for a in zip(*ret_preds2)]
                        )
                    elif isinstance(self.model, list):
                        mod_name = self.model[0]
                        mod = load_model(
                            h5py.File(mod_name), custom_objects={"<lambda>": lrelu}
                        )
                        ret_preds = (
                            mod.predict(
                                [X, X_sum, X_global, X_hc],
                                batch_size=5120,
                                verbose=cnn_verbose,
                            ).flatten()
                            / correction_factor
                        )
                        if self.write_library:
                            try:
                                lib_file = open(self.use_library, "a")
                            except:
                                logger.debug("Could not append to the library file")

                            for up, sd in zip(ret_preds, seq_df["idents"]):
                                lib_file.write(
                                    "%s,%s\n" % (sd + "|" + mod_name, str(up))
                                )
                            lib_file.close()
                            if self.reload_library:
                                read_library(self.use_library)

                        ret_preds2 = np.array(
                            [LIBRARY[ri + "|" + mod_name] for ri in rem_idents]
                        )
                    elif isinstance(self.model, str):
                        # No library write!
                        mod_name = self.model
                        mod = load_model(
                            h5py.File(mod_name), custom_objects={"<lambda>": lrelu}
                        )
                        ret_preds = (
                            mod.predict(
                                [X, X_sum, X_global, X_hc],
                                batch_size=5120,
                                verbose=cnn_verbose,
                            ).flatten()
                            / correction_factor
                        )

                        if self.write_library:
                            try:
                                lib_file = open(self.use_library, "a")
                            except:
                                logger.debug("Could not append to the library file")

                            for up, sd in zip(ret_preds, seq_df["idents"]):
                                lib_file.write(
                                    "%s,%s\n" % (sd + "|" + mod_name, str(up))
                                )
                            lib_file.close()
                            if self.reload_library:
                                self.read_library(self.use_library)

                        ret_preds2 = np.array(
                            [LIBRARY[ri + "|" + mod_name] for ri in rem_idents]
                        )
                    else:
                        raise DeepLCError("No CNN model defined.")
                else:
                    # No library write!
                    mod = load_model(
                        h5py.File(mod_name), custom_objects={"<lambda>": lrelu}
                    )
                    try:
                        ret_preds = (
                            mod.predict(
                                [X, X_sum, X_global, X_hc],
                                batch_size=5120,
                                verbose=cnn_verbose,
                            ).flatten()
                            / correction_factor
                        )
                        if self.write_library:
                            try:
                                lib_file = open(self.use_library, "a")
                            except:
                                logger.debug("Could not append to the library file")

                            for up, sd in zip(ret_preds, seq_df["idents"]):
                                lib_file.write(
                                    "%s,%s\n" % (sd + "|" + mod_name, str(up))
                                )
                            lib_file.close()

                            if self.reload_library:
                                read_library(self.use_library)
                    except:
                        pass
                    ret_preds2 = [LIBRARY[ri + "|" + mod_name] for ri in rem_idents]

            else:
                # No library write!
                ret_preds = self.model.predict(X) / correction_factor

        pred_dict = dict(zip(seq_df["idents"], ret_preds))

        if len(ret_preds2) > 0:
            pred_dict.update(dict(zip(rem_idents, ret_preds2)))

        # Map from unique peptide identifiers to the original dataframe
        ret_preds_shape = []
        for ident in identifiers:
            ret_preds_shape.append(pred_dict[identifiers_to_seqmod[ident]])

        if self.verbose:
            logger.debug("Predictions done ...")

        # Below can cause freezing on some systems
        # It is meant to clear any remaining vars in memory
        reset_keras()
>>>>>>> fc7683ee
        try:
            X
            ret_preds = mod.predict(
                [X, X_sum, X_global, X_hc], batch_size=5120).flatten()
        except UnboundLocalError:
<<<<<<< HEAD
            logger.debug("X is empty, skipping...")
            ret_preds = []

        if calibrate:
            try:
                ret_preds = self.calibration_core(ret_preds,self.calibrate_dict[mod_name],self.calibrate_min[mod_name],self.calibrate_max[mod_name])
            except:
                ret_preds = self.calibration_core(ret_preds,self.calibrate_dict,self.calibrate_min,self.calibrate_max)
        
        return ret_preds

    def make_preds(self,
                   psm_list=None,
                   infile="",
                   calibrate=True,
                   seq_df=None,
                   mod_name=None):
=======
            logger.debug("Variable mod not defined, so will not be deleted")

        if self.deepcallc_mod and isinstance(self.model, dict):
            for m_name in deepcallc_x.keys():
                deepcallc_x[m_name] = [
                    deepcallc_x[m_name][ident] for ident in seq_mod_comb
                ]

            ret_preds_shape = self.deepcallc_model.predict(pd.DataFrame(deepcallc_x))

        return ret_preds_shape

    def make_preds(
        self,
        seqs=[],
        mods=[],
        identifiers=[],
        calibrate=True,
        seq_df=None,
        correction_factor=1.0,
        mod_name=None,
    ):
>>>>>>> fc7683ee
        """
        Make predictions for sequences, in batches if required.

        Parameters
        ----------
        seq_df : object :: pd.DataFrame
            dataframe containing the sequences (column:seq), modifications
            (column:modifications) and naming (column:index); will use parallel
            by default!
        seqs : list
            peptide sequence list; should correspond to mods and identifiers
        mods : list
            naming of the mods; should correspond to seqs and identifiers
        identifiers : list
            identifiers of the peptides; should correspond to seqs and mods
        calibrate : boolean
            calibrate predictions or just return the predictions
        correction_factor : float
            correction factor to apply to predictions
        mod_name : str or None
            specify a model to use instead of the model assigned originally to
            this instance of the object

        Returns
        -------
        np.array
            predictions
        """
<<<<<<< HEAD
        if type(seq_df) == pd.core.frame.DataFrame:
            list_of_psms = []
            for seq,mod,id in zip(seq_df["seq"],seq_df["modifications"],seq_df.index):
                list_of_psms.append(PSM(peptidoform=peprec_to_proforma(seq,mod),spectrum_id=id))
            psm_list = PSMList(psm_list=list_of_psms)
        
        if len(infile) > 0:
            psm_list = read_file(infile)
            if "msms" in infile and ".txt" in infile:
                mapper = pd.read_csv(os.path.join(os.path.dirname(os.path.realpath(__file__)), "unimod/map_mq_file.csv"),index_col=0)["value"].to_dict()
                psm_list.rename_modifications(mapper)

        if len(psm_list) > 0:
            if self.verbose:
                logger.debug("Extracting features for the CNN model ...")

            X = self.do_f_extraction_psm_list_parallel(psm_list)
            #X = self.do_f_extraction_psm_list(psm_list)

            X_sum = np.stack(X["matrix_sum"].values())
            #print(np.stack(X["matrix_all"].values()))
            #print(X["matrix_all"].values())
            #input("s")
            #print(X["pos_matrix"].values())
            #print(np.stack(X["pos_matrix"].values()))
            #print("s2")
            X_global = np.concatenate((np.stack(X["matrix_all"].values()),
                                    np.stack(X["pos_matrix"].values())),
                                    axis=1)
            X_hc = np.stack(X["matrix_hc"].values())
            X = np.stack(X["matrix"].values())
        else:
            return []

        ret_preds = []

        if isinstance(self.model, dict):
            for m_group_name,m_name in self.model.items():
                ret_preds.append(self.make_preds_core(X=X, 
                                    X_sum=X_sum, 
                                    X_global=X_global, 
                                    X_hc=X_hc,
                                    calibrate=calibrate,
                                    mod_name=m_name))
            ret_preds = np.array([sum(a)/len(a) for a in zip(*ret_preds)])
        elif mod_name is not None:
            ret_preds = self.make_preds_core(X=X, 
                                             X_sum=X_sum, 
                                             X_global=X_global, 
                                             X_hc=X_hc,
                                             calibrate=calibrate,
                                             mod_name=mod_name)
        elif isinstance(self.model, list):
            for m_name in self.model:
                ret_preds.append(self.make_preds_core(X=X, 
                                    X_sum=X_sum, 
                                    X_global=X_global, 
                                    X_hc=X_hc,
                                    calibrate=calibrate,
                                    mod_name=m_name))
            ret_preds = np.array([sum(a)/len(a) for a in zip(*ret_preds)])
        else:
            ret_preds = self.make_preds_core(X=X, 
                                             X_sum=X_sum, 
                                             X_global=X_global, 
                                             X_hc=X_hc,
                                             calibrate=calibrate,
                                             mod_name=self.model)
        return ret_preds
        # todo make this multithreaded

    def calibrate_preds_func_pygam(self,
                                   psm_list=None,
                                   correction_factor=1.0,
                                   seq_df=None,
                                   measured_tr=None,
                                   use_median=True,
                                   mod_name=None):
        # TODO make a df to psm_list function
        # TODO make sure either psm_list or seq_df is supplied
        if type(seq_df) == pd.core.frame.DataFrame:
            list_of_psms = []
            for seq,mod,id,tr in zip(seq_df["seq"],seq_df["modifications"],seq_df.index,seq_df["tr"]):
                list_of_psms.append(PSM(peptidoform=peprec_to_proforma(seq,mod),spectrum_id=id,retention_time=tr))
            psm_list = PSMList(psm_list=list_of_psms)

            measured_tr = [psm.retention_time for psm in psm_list]

        predicted_tr = self.make_preds(
            psm_list,
            calibrate=False,
            mod_name=mod_name)
=======
        if self.batch_num == 0:
            return self.make_preds_core(
                seqs=seqs,
                mods=mods,
                identifiers=identifiers,
                calibrate=calibrate,
                seq_df=seq_df,
                correction_factor=correction_factor,
                mod_name=mod_name,
            )
        else:
            ret_preds = []
            if len(seqs) > 0:
                seq_df = pd.DataFrame(
                    {"seq": seqs, "modifications": mods}, index=identifiers
                )
            for g, seq_df_t in seq_df.groupby(np.arange(len(seq_df)) // self.batch_num):
                temp_preds = self.make_preds_core(
                    identifiers=identifiers,
                    calibrate=calibrate,
                    seq_df=seq_df_t,
                    correction_factor=correction_factor,
                    mod_name=mod_name,
                )
                ret_preds.extend(temp_preds)

                # if self.verbose:
                logger.debug(
                    "Finished predicting retention time for: %s/%s"
                    % (len(ret_preds), len(seq_df))
                )
            return ret_preds

    def calibrate_preds_func_pygam(
        self,
        seqs=[],
        mods=[],
        identifiers=[],
        measured_tr=[],
        correction_factor=1.0,
        seq_df=None,
        use_median=True,
        mod_name=None,
    ):
        if len(seqs) == 0:
            seq_df.index
            predicted_tr = self.make_preds(
                seq_df=seq_df,
                calibrate=False,
                correction_factor=correction_factor,
                mod_name=mod_name,
            )
            measured_tr = seq_df["tr"]
        else:
            predicted_tr = self.make_preds(
                seqs=seqs,
                mods=mods,
                identifiers=identifiers,
                calibrate=False,
                correction_factor=correction_factor,
                mod_name=mod_name,
            )
>>>>>>> fc7683ee

        # sort two lists, predicted and observed based on measured tr
        tr_sort = [
            (mtr, ptr)
            for mtr, ptr in sorted(
                zip(measured_tr, predicted_tr), key=lambda pair: pair[1]
            )
        ]
        measured_tr = np.array([mtr for mtr, ptr in tr_sort], dtype=np.float32)
        predicted_tr = np.array([ptr for mtr, ptr in tr_sort], dtype=np.float32)

        # predicted_tr = list(predicted_tr)
        # measured_tr = list(measured_tr)

        gam_model_cv = LinearGAM(s(0), verbose=True).fit(predicted_tr, measured_tr)
        calibrate_min = min(predicted_tr)
        calibrate_max = max(predicted_tr)
        return calibrate_min, calibrate_max, gam_model_cv

<<<<<<< HEAD
    def calibrate_preds_func(self,
                             psm_list=None,
                             correction_factor=1.0,
                             seq_df=None,
                             use_median=True,
                             mod_name=None):
=======
    def calibrate_preds_func(
        self,
        seqs=[],
        mods=[],
        identifiers=[],
        measured_tr=[],
        correction_factor=1.0,
        seq_df=None,
        use_median=True,
        mod_name=None,
    ):
>>>>>>> fc7683ee
        """
        Make calibration curve for predictions

        Parameters
        ----------
        seqs : list
            peptide sequence list; should correspond to mods and identifiers
        mods : list
            naming of the mods; should correspond to seqs and identifiers
        identifiers : list
            identifiers of the peptides; should correspond to seqs and mods
        measured_tr : list
            measured tr of the peptides; should correspond to seqs, identifiers,
            and mods
        correction_factor : float
            correction factor that needs to be applied to the supplied measured
            trs
        seq_df : object :: pd.DataFrame
            a pd.DataFrame that contains the sequences, modifications and
            observed retention times to fit a calibration curve
        use_median : boolean
            flag to indicate we need to use the median valuein a window to
            perform calibration
        mod_name
            specify a model to use instead of the model assigned originally to
            this instance of the object

        Returns
        -------
        float
            the minimum value where a calibration curve was fitted, lower values
            will be extrapolated from the minimum fit of the calibration curve
        float
            the maximum value where a calibration curve was fitted, higher values
            will be extrapolated from the maximum fit of the calibration curve
        dict
            dictionary with keys for rounded tr, and the values concern a linear
            model that should be applied to do calibration (!!! what is the
            shape of this?)
        """
<<<<<<< HEAD
        if type(seq_df) == pd.core.frame.DataFrame:
            list_of_psms = []
            for seq,mod,id in zip(seq_df["seq"],seq_df["modifications"],seq_df.index):
                list_of_psms.append(PSM(peptidoform=peprec_to_proforma(seq,mod),spectrum_id=id))
            psm_list = PSMList(psm_list=list_of_psms)

        predicted_tr = self.make_preds(
            psm_list,
            calibrate=False,
            mod_name=mod_name)
        measured_tr = seq_df["tr"]
=======
        if len(seqs) == 0:
            seq_df.index
            predicted_tr = self.make_preds(
                seq_df=seq_df,
                calibrate=False,
                correction_factor=correction_factor,
                mod_name=mod_name,
            )
            measured_tr = seq_df["tr"]
        else:
            predicted_tr = self.make_preds(
                seqs=seqs,
                mods=mods,
                identifiers=identifiers,
                calibrate=False,
                correction_factor=correction_factor,
                mod_name=mod_name,
            )
>>>>>>> fc7683ee

        # sort two lists, predicted and observed based on measured tr
        tr_sort = [
            (mtr, ptr)
            for mtr, ptr in sorted(
                zip(measured_tr, predicted_tr), key=lambda pair: pair[1]
            )
        ]
        measured_tr = np.array([mtr for mtr, ptr in tr_sort])
        predicted_tr = np.array([ptr for mtr, ptr in tr_sort])

        mtr_mean = []
        ptr_mean = []

        calibrate_dict = {}
        calibrate_min = float("inf")
        calibrate_max = 0

        if self.verbose:
            logger.debug(
                "Selecting the data points for calibration (used to fit the linear models between)"
            )

        # smooth between observed and predicted
        split_val = predicted_tr[-1] / self.split_cal
        for range_calib_number in np.arange(0.0, predicted_tr[-1], split_val):
            ptr_index_start = np.argmax(predicted_tr >= range_calib_number)
            ptr_index_end = np.argmax(predicted_tr >= range_calib_number + split_val)

            # no points so no cigar... use previous points
            if ptr_index_start >= ptr_index_end:
                logger.debug(
                    "Skipping calibration step, due to no points in the "
                    "predicted range (are you sure about the split size?): "
                    "%s,%s",
                    range_calib_number,
                    range_calib_number + split_val,
                )
                continue

            mtr = measured_tr[ptr_index_start:ptr_index_end]
            ptr = predicted_tr[ptr_index_start:ptr_index_end]

            if use_median:
                mtr_mean.append(np.median(mtr))
                ptr_mean.append(np.median(ptr))
            else:
                mtr_mean.append(sum(mtr) / len(mtr))
                ptr_mean.append(sum(ptr) / len(ptr))

        if self.verbose:
            logger.debug("Fitting the linear models between the points")

        if self.split_cal >= len(measured_tr):
            raise CalibrationError(
                "Not enough measured tr ({}) for the chosen number of splits ({}). "
                "Choose a smaller split_cal parameter or provide more peptides for "
                "fitting the calibration curve.".format(
                    len(measured_tr), self.split_cal
                )
            )
        if len(mtr_mean) == 0:
            raise CalibrationError(
                "The measured tr list is empty, not able to calibrate"
            )
        if len(ptr_mean) == 0:
            raise CalibrationError(
                "The predicted tr list is empty, not able to calibrate"
            )

        # calculate calibration curves
        for i in range(0, len(ptr_mean)):
            if i >= len(ptr_mean) - 1:
                continue
            delta_ptr = ptr_mean[i + 1] - ptr_mean[i]
            delta_mtr = mtr_mean[i + 1] - mtr_mean[i]

            slope = delta_mtr / delta_ptr
            intercept = (-1 * (ptr_mean[i] * slope)) + mtr_mean[i]

            # optimized predictions using a dict to find calibration curve very
            # fast
            for v in np.arange(
                round(ptr_mean[i], self.bin_dist),
                round(ptr_mean[i + 1], self.bin_dist),
                1 / ((self.bin_dist) * self.dict_cal_divider),
            ):
                if v < calibrate_min:
                    calibrate_min = v
                if v > calibrate_max:
                    calibrate_max = v
                calibrate_dict[str(round(v, self.bin_dist))] = [slope, intercept]

        return calibrate_min, calibrate_max, calibrate_dict

<<<<<<< HEAD

    def calibrate_preds(self,
                        psm_list=None,
                        infile="",
                        measured_tr=[],
                        correction_factor=1.0,
                        location_peprec_retraining="",
                        location_retraining_models="",
                        psm_utils_obj=None,
                        sample_for_calibration_curve=None,
                        seq_df=None,
                        use_median=True):
=======
    def calibrate_preds(
        self,
        seqs=[],
        mods=[],
        identifiers=[],
        measured_tr=[],
        correction_factor=1.0,
        seq_df=None,
        use_median=True,
    ):
>>>>>>> fc7683ee
        """
        Find best model and calibrate.

        Parameters
        ----------
        seqs : list
            peptide sequence list; should correspond to mods and identifiers
        mods : list
            naming of the mods; should correspond to seqs and identifiers
        identifiers : list
            identifiers of the peptides; should correspond to seqs and mods
        measured_tr : list
            measured tr of the peptides; should correspond to seqs, identifiers,
            and mods
        correction_factor : float
            correction factor that needs to be applied to the supplied measured
            trs
        seq_df : object :: pd.DataFrame
            a pd.DataFrame that contains the sequences, modifications and
            observed retention times to fit a calibration curve
        use_median : boolean
            flag to indicate we need to use the median valuein a window to
            perform calibration

        Returns
        -------

        """
        if type(seq_df) == pd.core.frame.DataFrame:
            list_of_psms = []
            for seq,mod,id,tr in zip(seq_df["seq"],seq_df["modifications"],seq_df.index,seq_df["tr"]):
                list_of_psms.append(PSM(peptidoform=peprec_to_proforma(seq,mod),spectrum_id=id,retention_time=tr))
            psm_list = PSMList(psm_list=list_of_psms)
            

        if isinstance(self.model, str):
            self.model = [self.model]
        
        if len(infile) > 0:
            psm_list = read_file(infile)
            if "msms" in infile and ".txt" in infile:
                mapper = pd.read_csv(os.path.join(os.path.dirname(os.path.realpath(__file__)), "unimod/map_mq_file.csv"),index_col=0)["value"].to_dict()
                psm_list.rename_modifications(mapper)

        measured_tr = [psm.retention_time for psm in psm_list]

        if self.verbose:
            logger.debug("Start to calibrate predictions ...")
        if self.verbose:
<<<<<<< HEAD
            logger.debug(
                "Ready to find the best model out of: %s" %
                (self.model))
        
=======
            logger.debug("Ready to find the best model out of: %s" % (self.model))

>>>>>>> fc7683ee
        best_perf = float("inf")
        best_calibrate_min = 0.0
        best_calibrate_max = 0.0
        best_calibrate_dict = {}
        mod_calibrate_dict = {}
        mod_calibrate_min_dict = {}
        mod_calibrate_max_dict = {}
        pred_dict = {}
        mod_dict = {}

        if self.deeplc_retrain:
            # The following code is not required in most cases, but here it is used to clear variables that might cause problems
            _ = tf.Variable([1])

            context._context = None
            context._create_context()

            tf.config.threading.set_inter_op_parallelism_threads(1)

            #if len(location_peprec_retraining) == 0:
            #    t_dir = TemporaryDirectory().name
            #    os.mkdir(t_dir)
            #else:
            #    t_dir = location_peprec_retraining
            #    try:
            #        os.mkdir(t_dir)
            #    except:
            #        pass

            # For training new models we need to use a file, so write the train df to a file
<<<<<<< HEAD
            #df_train_file = os.path.join(t_dir,"train.csv")
            #seq_df.to_csv(df_train_file,index=False)

            #peprec_name = os.path.join(t_dir,"train.peprec")
            #write_file(psm_list,peprec_name,filetype="peprec")            

            #peprec_name_csv = os.path.join(t_dir,"train.csv")
            #pd.read_csv(peprec_name,sep=" ").rename({"observed_retention_time":"tr","peptide":"seq"},axis=1).to_csv(peprec_name_csv,sep=",")
            
            if len(location_retraining_models) > 0:
                t_dir_models = TemporaryDirectory().name
                os.mkdir(t_dir_models)
            else:
                t_dir_models = location_retraining_models
                try:
                    os.mkdir(t_dir_models)
                except:
                    pass
=======
            df_train_file = os.path.join(t_dir, "train.csv")
            seq_df.to_csv(df_train_file, index=False)
>>>>>>> fc7683ee

            # Here we will apply transfer learning we specify previously trained models in the 'mods_transfer_learning'
            models = deeplcretrainer.retrain(
                {"deeplc_transferlearn":psm_list},
                outpath=t_dir_models,
                mods_transfer_learning=self.model,
                freeze_layers=True,
                n_epochs=10,
                freeze_after_concat=1,
            )

            self.model = models

        if isinstance(sample_for_calibration_curve, int):
            psm_list = random.sample(list(psm_list), sample_for_calibration_curve)
            measured_tr = [psm.retention_time for psm in psm_list]

        for m in self.model:
            if self.verbose:
                logger.debug("Trying out the following model: %s" % (m))
            if self.pygam_calibration:
                calibrate_output = self.calibrate_preds_func_pygam(
                    psm_list,
                    measured_tr=measured_tr,
                    correction_factor=correction_factor,
                    seq_df=seq_df,
                    use_median=use_median,
                    mod_name=m,
                )
            else:
                calibrate_output = self.calibrate_preds_func(
                    psm_list,
                    measured_tr=measured_tr,
                    correction_factor=correction_factor,
                    seq_df=seq_df,
                    use_median=use_median,
                    mod_name=m,
                )

            (
                self.calibrate_min,
                self.calibrate_max,
                self.calibrate_dict,
            ) = calibrate_output

            if type(self.calibrate_dict) == dict:
                if len(self.calibrate_dict.keys()) == 0:
                    continue
            
            m_name = m.split("/")[-1]

<<<<<<< HEAD
            preds = self.make_preds(psm_list,
                                    calibrate=True,
                                    seq_df=seq_df,
                                    mod_name=m)
            
=======
            preds = self.make_preds(
                seqs=seqs,
                mods=mods,
                identifiers=identifiers,
                calibrate=True,
                seq_df=seq_df,
                correction_factor=correction_factor,
                mod_name=m,
            )
            m_name = m.split("/")[-1]
>>>>>>> fc7683ee

            if self.deepcallc_mod:
                m_group_name = "deepcallc"
            else:
                m_group_name = "_".join(m_name.split("_")[:-1])

            try:
                pred_dict[m_group_name][m] = preds
                mod_dict[m_group_name][m] = m
                mod_calibrate_dict[m_group_name][m] = self.calibrate_dict
                mod_calibrate_min_dict[m_group_name][m] = self.calibrate_min
                mod_calibrate_max_dict[m_group_name][m] = self.calibrate_max
            except:
                pred_dict[m_group_name] = {}
                mod_dict[m_group_name] = {}
                mod_calibrate_dict[m_group_name] = {}
                mod_calibrate_min_dict[m_group_name] = {}
                mod_calibrate_max_dict[m_group_name] = {}

                pred_dict[m_group_name][m] = preds
                mod_dict[m_group_name][m] = m
                mod_calibrate_dict[m_group_name][m] = self.calibrate_dict
                mod_calibrate_min_dict[m_group_name][m] = self.calibrate_min
                mod_calibrate_max_dict[m_group_name][m] = self.calibrate_max

        for m_name in pred_dict.keys():
            preds = [sum(a) / len(a) for a in zip(*list(pred_dict[m_name].values()))]
            if len(measured_tr) == 0:
                perf = sum(abs(seq_df["tr"] - preds))
            else:
                perf = sum(abs(np.array(measured_tr) - np.array(preds)))

            if self.verbose:
                logger.debug(
                    "For %s model got a performance of: %s"
                    % (m_name, perf / len(preds))
                )

            if perf < best_perf:
                if self.deepcallc_mod:
                    m_group_name = "deepcallc"
                else:
                    m_group_name = m_name
                    # TODO is deepcopy really required?

                best_calibrate_dict = copy.deepcopy(mod_calibrate_dict[m_group_name])
                best_calibrate_min = copy.deepcopy(mod_calibrate_min_dict[m_group_name])
                best_calibrate_max = copy.deepcopy(mod_calibrate_max_dict[m_group_name])

                best_model = copy.deepcopy(mod_dict[m_group_name])
                best_perf = perf

        self.calibrate_dict = best_calibrate_dict
        self.calibrate_min = best_calibrate_min
        self.calibrate_max = best_calibrate_max
        self.model = best_model

        if self.deepcallc_mod:
<<<<<<< HEAD
            self.deepcallc_model = train_en(pd.DataFrame(pred_dict["deepcallc"]),seq_df["tr"])

        self.n_jobs = 1

        logger.debug("Model with the best performance got selected: %s" %(best_model))
=======
            self.deepcallc_model = train_en(
                pd.DataFrame(pred_dict["deepcallc"]), seq_df["tr"]
            )
>>>>>>> fc7683ee

        logger.debug("Model with the best performance got selected: %s" % (best_model))

    def split_seq(self, a, n):
        """
        Split a list (a) into multiple chunks (n)

        Parameters
        ----------
        a : list
            list to split
        n : list
            number of chunks

        Returns
        -------
        list
            chunked list
        """

        # since chunking is not alway possible do the modulo of residues
        k, m = divmod(len(a), n)
        result = (a[i * k + min(i, m) : (i + 1) * k + min(i + 1, m)] for i in range(n))
        return result<|MERGE_RESOLUTION|>--- conflicted
+++ resolved
@@ -79,12 +79,7 @@
 # "Custom" activation function
 lrelu = lambda x: tf.keras.activations.relu(x, alpha=0.1, max_value=20.0)
 
-<<<<<<< HEAD
-try: from tensorflow.compat.v1.keras.backend import clear_session
-except ImportError: from tensorflow.keras.backend import clear_session
-try: from tensorflow.compat.v1.keras.backend import get_session
-except ImportError: from tensorflow.keras.backend import get_session
-=======
+
 try:
     from tensorflow.compat.v1.keras.backend import set_session
 except ImportError:
@@ -97,7 +92,6 @@
     from tensorflow.compat.v1.keras.backend import get_session
 except ImportError:
     from tensorflow.keras.backend import get_session
->>>>>>> fc7683ee
 
 # Set to force CPU calculations
 os.environ["CUDA_VISIBLE_DEVICES"] = "-1"
@@ -332,14 +326,8 @@
         """
         list_of_psms = []
         if len(charges) > 0:
-<<<<<<< HEAD
             for seq,mod,id in zip(seqs,mods,identifiers):
                 list_of_psms.append(PSM(peptide=peprec_to_proforma(seq,mod),spectrum_id=id))
-=======
-            return self.f_extractor.full_feat_extract(
-                seqs, mods, identifiers, charges=charges
-            )
->>>>>>> fc7683ee
         else:
             for seq,mod,id,z in zip(seqs,mods,identifiers,charges):
                 list_of_psms.append(PSM(peptide=peprec_to_proforma(seq,mod),spectrum_id=id))
@@ -348,13 +336,9 @@
 
         return self.f_extractor.full_feat_extract(psm_list)
 
-<<<<<<< HEAD
     def do_f_extraction_pd(self,
                            df_instances,
                            charges=[]):
-=======
-    def do_f_extraction_pd(self, df_instances):
->>>>>>> fc7683ee
         """
         Extract all features we can extract; without parallelization; use if
         you want to run feature extraction with a single thread; and use a
@@ -371,7 +355,7 @@
         pd.DataFrame
             feature matrix
         """
-<<<<<<< HEAD
+
         list_of_psms = []
         if len(charges) == 0:
             for seq,mod,id in zip(df_instances["seq"],df_instances["modifications"],df_instances.index):
@@ -382,19 +366,6 @@
         psm_list = PSMList(psm_list=list_of_psms)
 
         return self.f_extractor.full_feat_extract(psm_list)
-=======
-        if "charges" in df_instances.columns:
-            return self.f_extractor.full_feat_extract(
-                df_instances["seq"],
-                df_instances["modifications"],
-                df_instances.index,
-                charges=df_instances["charges"],
-            )
-        else:
-            return self.f_extractor.full_feat_extract(
-                df_instances["seq"], df_instances["modifications"], df_instances.index
-            )
->>>>>>> fc7683ee
 
     def do_f_extraction_pd_parallel(self, df_instances):
         """
@@ -427,7 +398,6 @@
         if self.n_jobs == 1:
             df = self.do_f_extraction_pd(df_instances)
         else:
-<<<<<<< HEAD
             df = pd.concat(
                 pool.map(
                     self.do_f_extraction_pd,
@@ -510,14 +480,6 @@
         return all_feats
 
     def calibration_core(self,uncal_preds,cal_dict,cal_min,cal_max):
-=======
-            df = pd.concat(pool.map(self.do_f_extraction_pd, df_instances_split))
-        pool.close()
-        pool.join()
-        return df
-
-    def calibration_core(self, uncal_preds, cal_dict, cal_min, cal_max):
->>>>>>> fc7683ee
         cal_preds = []
         if len(uncal_preds) == 0:
             return np.array(cal_preds)
@@ -542,7 +504,7 @@
                         cal_preds.append(slope * (uncal_pred) + intercept)
         return np.array(cal_preds)
 
-<<<<<<< HEAD
+
     """
     def write_to_library(self):
         # TODO repair function
@@ -611,18 +573,6 @@
                         calibrate=True,
                         mod_name=None
                         ):
-=======
-    def make_preds_core(
-        self,
-        seq_df=None,
-        seqs=[],
-        mods=[],
-        identifiers=[],
-        calibrate=True,
-        correction_factor=1.0,
-        mod_name=None,
-    ):
->>>>>>> fc7683ee
         """
         Make predictions for sequences
         Parameters
@@ -649,113 +599,6 @@
         np.array
             predictions
         """
-<<<<<<< HEAD
-=======
-
-        # See if we got a list; if not assume we got a df
-        if len(seqs) == 0:
-            # Make a copy, because we do not want to change to original df
-            seq_df = seq_df.copy()
-            identifiers = list(seq_df.index)
-        else:
-            # Make a df out of provided lists
-            seq_df = pd.DataFrame([seqs, mods]).T
-            seq_df.columns = ["seq", "modifications"]
-            seq_df.index = identifiers
-
-        # Only run on unique peptides, defined by seq+mod
-        # TODO sort the mods in the peprec on both position and alphabet mod;
-        # to not let duplicates through!
-        if "charges" in seq_df.columns:
-            seq_df["idents"] = (
-                seq_df["seq"]
-                + "|"
-                + seq_df["modifications"]
-                + "|"
-                + seq_df["charges"].astype(str)
-            )
-        else:
-            seq_df["idents"] = seq_df["seq"] + "|" + seq_df["modifications"]
-            seq_mod_comb = copy.deepcopy(seq_df["idents"])
-
-        # Save a row identifier to seq+mod mapper so output has expected return
-        # shapes
-        identifiers_to_seqmod = dict(zip(seq_df.index, seq_df["idents"]))
-
-        # Drop duplicated seq+mod
-        seq_df.drop_duplicates(subset=["idents"], inplace=True)
-
-        rem_idents = set()
-        keep_idents = set()
-        if isinstance(self.model, dict):
-            all_mods = [m_name for m_group_name, m_name in self.model.items()]
-
-        if self.use_library:
-            for ident in seq_df["idents"]:
-                if isinstance(self.model, dict):
-                    if all(ident + "|" + m in LIBRARY for m in all_mods):
-                        rem_idents.add(ident)
-                    else:
-                        keep_idents.add(ident)
-
-                else:
-                    if mod_name != None:
-                        spec_ident = ident + "|" + mod_name
-                    else:
-                        spec_ident = ident
-                    if spec_ident in LIBRARY:
-                        rem_idents.add(ident)
-                    else:
-                        keep_idents.add(ident)
-        else:
-            keep_idents = set(seq_df["idents"])
-
-        logger.info(
-            "Going to predict retention times for this amount of identifiers: %s"
-            % (str(len(keep_idents)))
-        )
-        if self.use_library:
-            logger.info(
-                "Using this amount of identifiers from the library: %s"
-                % (str(len(rem_idents)))
-            )
-
-        if self.use_library:
-            seq_df = seq_df[seq_df["idents"].isin(keep_idents)]
-
-        if self.verbose:
-            cnn_verbose = 1
-        else:
-            cnn_verbose = 0
-
-        # If we need to apply deep NN
-        if len(seq_df.index) > 0:
-            if self.cnn_model:
-                if self.verbose:
-                    logger.debug("Extracting features for the CNN model ...")
-                X = self.do_f_extraction_pd_parallel(seq_df)
-                X = X.loc[seq_df.index]
-
-                X_sum = np.stack(X["matrix_sum"])
-                X_global = np.concatenate(
-                    (np.stack(X["matrix_all"]), np.stack(X["pos_matrix"])), axis=1
-                )
-                X_hc = np.stack(X["matrix_hc"])
-                X = np.stack(X["matrix"])
-            else:
-                if self.verbose:
-                    logger.debug("Extracting features for the predictive model ...")
-                seq_df.index
-                X = self.do_f_extraction_pd_parallel(seq_df)
-                X = X.loc[seq_df.index]
-
-                X = X[self.model.feature_names]
-
-        ret_preds = []
-        ret_preds2 = []
-
-        # If we need to calibrate
->>>>>>> fc7683ee
         if calibrate:
             assert (
                 self.calibrate_dict
@@ -764,7 +607,7 @@
 
         if len(X) == 0 and len(psm_list) > 0:
             if self.verbose:
-<<<<<<< HEAD
+
                 logger.debug("Extracting features for the CNN model ...")
             #X = self.do_f_extraction_psm_list(psm_list)
             X = self.do_f_extraction_psm_list_parallel(psm_list)
@@ -784,335 +627,12 @@
                     mod_name,
                     custom_objects={'<lambda>': lrelu}
                 )
-=======
-                logger.debug("Predicting with calibration...")
-
-            # Load the model differently if we are going to use a CNN
-            if self.cnn_model:
-                # TODO this is madness! Only allow dicts to come through this function...
-                if isinstance(self.model, dict):
-                    ret_preds = []
-                    if self.deepcallc_mod:
-                        deepcallc_x = {}
-                    for m_group_name, m_name in self.model.items():
-                        try:
-                            X
-                            mod = load_model(
-                                h5py.File(m_name), custom_objects={"<lambda>": lrelu}
-                            )
-                            uncal_preds = (
-                                mod.predict(
-                                    [X, X_sum, X_global, X_hc], batch_size=5120
-                                ).flatten()
-                                / correction_factor
-                            )
-                        except UnboundLocalError:
-                            logger.debug("X is empty, skipping...")
-                            uncal_preds = []
-                            pass
-
-                        if self.write_library:
-                            try:
-                                lib_file = open(self.use_library, "a")
-                            except:
-                                logger.debug("Could not append to the library file")
-                                break
-                            if type(m_name) == str:
-                                for up, mn, sd in zip(
-                                    uncal_preds,
-                                    [m_name] * len(uncal_preds),
-                                    seq_df["idents"],
-                                ):
-                                    lib_file.write(
-                                        "%s,%s\n" % (sd + "|" + m_name, str(up))
-                                    )
-                                lib_file.close()
-                            else:
-                                for up, mn, sd in zip(
-                                    uncal_preds, m_name, seq_df["idents"]
-                                ):
-                                    lib_file.write(
-                                        "%s,%s\n" % (sd + "|" + m_name, str(up))
-                                    )
-                                lib_file.close()
-                            if self.reload_library:
-                                read_library(self.use_library)
-
-                        p = list(
-                            self.calibration_core(
-                                uncal_preds,
-                                self.calibrate_dict[m_name],
-                                self.calibrate_min[m_name],
-                                self.calibrate_max[m_name],
-                            )
-                        )
-                        ret_preds.append(p)
-
-                        p2 = list(
-                            self.calibration_core(
-                                [LIBRARY[ri + "|" + m_name] for ri in rem_idents],
-                                self.calibrate_dict[m_name],
-                                self.calibrate_min[m_name],
-                                self.calibrate_max[m_name],
-                            )
-                        )
-                        ret_preds2.append(p2)
-
-                        if self.deepcallc_mod:
-                            deepcallc_x[m_name] = dict(zip(seq_df["idents"], p))
-
-                    ret_preds = np.array([sum(a) / len(a) for a in zip(*ret_preds)])
-                    ret_preds2 = np.array([sum(a) / len(a) for a in zip(*ret_preds2)])
-                elif not mod_name:
-                    # No library write!
-                    mod = load_model(
-                        h5py.File(self.model), custom_objects={"<lambda>": lrelu}
-                    )
-                    uncal_preds = (
-                        mod.predict(
-                            [X, X_sum, X_global, X_hc], batch_size=5120
-                        ).flatten()
-                        / correction_factor
-                    )
-                    ret_preds = self.calibration_core(
-                        uncal_preds,
-                        self.calibrate_dict,
-                        self.calibrate_min,
-                        self.calibrate_max,
-                    )
-                else:
-                    mod = load_model(
-                        h5py.File(mod_name), custom_objects={"<lambda>": lrelu}
-                    )
-                    try:
-                        X
-                        uncal_preds = (
-                            mod.predict(
-                                [X, X_sum, X_global, X_hc], batch_size=5120
-                            ).flatten()
-                            / correction_factor
-                        )
-                    except UnboundLocalError:
-                        logger.debug("X is empty, skipping...")
-                        uncal_preds = []
-                        pass
-
-                    if self.write_library:
-                        try:
-                            lib_file = open(self.use_library, "a")
-                        except:
-                            logger.debug("Could not append to the library file")
-
-                        for up, sd in zip(uncal_preds, seq_df["idents"]):
-                            lib_file.write("%s,%s\n" % (sd + "|" + mod_name, str(up)))
-                        lib_file.close()
-                        if self.reload_library:
-                            read_library(self.use_library)
-
-                    ret_preds = self.calibration_core(
-                        uncal_preds,
-                        self.calibrate_dict,
-                        self.calibrate_min,
-                        self.calibrate_max,
-                    )
-
-                    p2 = list(
-                        self.calibration_core(
-                            [LIBRARY[ri + "|" + mod_name] for ri in rem_idents],
-                            self.calibrate_dict,
-                            self.calibrate_min,
-                            self.calibrate_max,
-                        )
-                    )
-                    ret_preds2.extend(p2)
-            else:
-                # first get uncalibrated prediction
-                uncal_preds = self.model.predict(X) / correction_factor
-
-                if self.write_library:
-                    try:
-                        lib_file = open(self.use_library, "a")
-                    except:
-                        logger.debug("Could not append to the library file")
-
-                    for up, sd in zip(uncal_preds, seq_df["idents"]):
-                        lib_file.write("%s,%s\n" % (sd + "|" + mod_name, str(up)))
-                    lib_file.close()
-                    if self.reload_library:
-                        read_library(self.use_library)
-        else:
-            if self.verbose:
-                logger.debug("Predicting without calibration...")
-
-            # Load the model differently if we use CNN
-            if self.cnn_model:
-                if not mod_name:
-                    if isinstance(self.model, dict):
-                        ret_preds = []
-                        ret_preds2 = []
-                        for m_group_name, m_name in self.model.items():
-                            try:
-                                X
-                                mod = load_model(
-                                    h5py.File(m_name),
-                                    custom_objects={"<lambda>": lrelu},
-                                )
-                                p = (
-                                    mod.predict(
-                                        [X, X_sum, X_global, X_hc], batch_size=5120
-                                    ).flatten()
-                                    / correction_factor
-                                )
-                                ret_preds.append(p)
-                            except UnboundLocalError:
-                                logger.debug("X is empty, skipping...")
-                                ret_preds.append([])
-                                pass
-
-                            if self.write_library:
-                                try:
-                                    lib_file = open(self.use_library, "a")
-                                except:
-                                    logger.debug("Could not append to the library file")
-
-                                for up, sd in zip(ret_preds[-1], seq_df["idents"]):
-                                    lib_file.write(
-                                        "%s,%s\n" % (sd + "|" + m_name, str(up))
-                                    )
-                                lib_file.close()
-                                if self.reload_library:
-                                    self.read_library(self.use_library)
-
-                            p2 = [LIBRARY[ri + "|" + m_name] for ri in rem_idents]
-                            ret_preds2.append(p2)
-
-                        ret_preds = np.array([sum(a) / len(a) for a in zip(*ret_preds)])
-                        ret_preds2 = np.array(
-                            [sum(a) / len(a) for a in zip(*ret_preds2)]
-                        )
-                    elif isinstance(self.model, list):
-                        mod_name = self.model[0]
-                        mod = load_model(
-                            h5py.File(mod_name), custom_objects={"<lambda>": lrelu}
-                        )
-                        ret_preds = (
-                            mod.predict(
-                                [X, X_sum, X_global, X_hc],
-                                batch_size=5120,
-                                verbose=cnn_verbose,
-                            ).flatten()
-                            / correction_factor
-                        )
-                        if self.write_library:
-                            try:
-                                lib_file = open(self.use_library, "a")
-                            except:
-                                logger.debug("Could not append to the library file")
-
-                            for up, sd in zip(ret_preds, seq_df["idents"]):
-                                lib_file.write(
-                                    "%s,%s\n" % (sd + "|" + mod_name, str(up))
-                                )
-                            lib_file.close()
-                            if self.reload_library:
-                                read_library(self.use_library)
-
-                        ret_preds2 = np.array(
-                            [LIBRARY[ri + "|" + mod_name] for ri in rem_idents]
-                        )
-                    elif isinstance(self.model, str):
-                        # No library write!
-                        mod_name = self.model
-                        mod = load_model(
-                            h5py.File(mod_name), custom_objects={"<lambda>": lrelu}
-                        )
-                        ret_preds = (
-                            mod.predict(
-                                [X, X_sum, X_global, X_hc],
-                                batch_size=5120,
-                                verbose=cnn_verbose,
-                            ).flatten()
-                            / correction_factor
-                        )
-
-                        if self.write_library:
-                            try:
-                                lib_file = open(self.use_library, "a")
-                            except:
-                                logger.debug("Could not append to the library file")
-
-                            for up, sd in zip(ret_preds, seq_df["idents"]):
-                                lib_file.write(
-                                    "%s,%s\n" % (sd + "|" + mod_name, str(up))
-                                )
-                            lib_file.close()
-                            if self.reload_library:
-                                self.read_library(self.use_library)
-
-                        ret_preds2 = np.array(
-                            [LIBRARY[ri + "|" + mod_name] for ri in rem_idents]
-                        )
-                    else:
-                        raise DeepLCError("No CNN model defined.")
-                else:
-                    # No library write!
-                    mod = load_model(
-                        h5py.File(mod_name), custom_objects={"<lambda>": lrelu}
-                    )
-                    try:
-                        ret_preds = (
-                            mod.predict(
-                                [X, X_sum, X_global, X_hc],
-                                batch_size=5120,
-                                verbose=cnn_verbose,
-                            ).flatten()
-                            / correction_factor
-                        )
-                        if self.write_library:
-                            try:
-                                lib_file = open(self.use_library, "a")
-                            except:
-                                logger.debug("Could not append to the library file")
-
-                            for up, sd in zip(ret_preds, seq_df["idents"]):
-                                lib_file.write(
-                                    "%s,%s\n" % (sd + "|" + mod_name, str(up))
-                                )
-                            lib_file.close()
-
-                            if self.reload_library:
-                                read_library(self.use_library)
-                    except:
-                        pass
-                    ret_preds2 = [LIBRARY[ri + "|" + mod_name] for ri in rem_idents]
-
-            else:
-                # No library write!
-                ret_preds = self.model.predict(X) / correction_factor
-
-        pred_dict = dict(zip(seq_df["idents"], ret_preds))
-
-        if len(ret_preds2) > 0:
-            pred_dict.update(dict(zip(rem_idents, ret_preds2)))
-
-        # Map from unique peptide identifiers to the original dataframe
-        ret_preds_shape = []
-        for ident in identifiers:
-            ret_preds_shape.append(pred_dict[identifiers_to_seqmod[ident]])
-
-        if self.verbose:
-            logger.debug("Predictions done ...")
-
-        # Below can cause freezing on some systems
-        # It is meant to clear any remaining vars in memory
-        reset_keras()
->>>>>>> fc7683ee
         try:
             X
             ret_preds = mod.predict(
                 [X, X_sum, X_global, X_hc], batch_size=5120).flatten()
         except UnboundLocalError:
-<<<<<<< HEAD
+
             logger.debug("X is empty, skipping...")
             ret_preds = []
 
@@ -1130,30 +650,6 @@
                    calibrate=True,
                    seq_df=None,
                    mod_name=None):
-=======
-            logger.debug("Variable mod not defined, so will not be deleted")
-
-        if self.deepcallc_mod and isinstance(self.model, dict):
-            for m_name in deepcallc_x.keys():
-                deepcallc_x[m_name] = [
-                    deepcallc_x[m_name][ident] for ident in seq_mod_comb
-                ]
-
-            ret_preds_shape = self.deepcallc_model.predict(pd.DataFrame(deepcallc_x))
-
-        return ret_preds_shape
-
-    def make_preds(
-        self,
-        seqs=[],
-        mods=[],
-        identifiers=[],
-        calibrate=True,
-        seq_df=None,
-        correction_factor=1.0,
-        mod_name=None,
-    ):
->>>>>>> fc7683ee
         """
         Make predictions for sequences, in batches if required.
 
@@ -1182,7 +678,6 @@
         np.array
             predictions
         """
-<<<<<<< HEAD
         if type(seq_df) == pd.core.frame.DataFrame:
             list_of_psms = []
             for seq,mod,id in zip(seq_df["seq"],seq_df["modifications"],seq_df.index):
@@ -1275,70 +770,6 @@
             psm_list,
             calibrate=False,
             mod_name=mod_name)
-=======
-        if self.batch_num == 0:
-            return self.make_preds_core(
-                seqs=seqs,
-                mods=mods,
-                identifiers=identifiers,
-                calibrate=calibrate,
-                seq_df=seq_df,
-                correction_factor=correction_factor,
-                mod_name=mod_name,
-            )
-        else:
-            ret_preds = []
-            if len(seqs) > 0:
-                seq_df = pd.DataFrame(
-                    {"seq": seqs, "modifications": mods}, index=identifiers
-                )
-            for g, seq_df_t in seq_df.groupby(np.arange(len(seq_df)) // self.batch_num):
-                temp_preds = self.make_preds_core(
-                    identifiers=identifiers,
-                    calibrate=calibrate,
-                    seq_df=seq_df_t,
-                    correction_factor=correction_factor,
-                    mod_name=mod_name,
-                )
-                ret_preds.extend(temp_preds)
-
-                # if self.verbose:
-                logger.debug(
-                    "Finished predicting retention time for: %s/%s"
-                    % (len(ret_preds), len(seq_df))
-                )
-            return ret_preds
-
-    def calibrate_preds_func_pygam(
-        self,
-        seqs=[],
-        mods=[],
-        identifiers=[],
-        measured_tr=[],
-        correction_factor=1.0,
-        seq_df=None,
-        use_median=True,
-        mod_name=None,
-    ):
-        if len(seqs) == 0:
-            seq_df.index
-            predicted_tr = self.make_preds(
-                seq_df=seq_df,
-                calibrate=False,
-                correction_factor=correction_factor,
-                mod_name=mod_name,
-            )
-            measured_tr = seq_df["tr"]
-        else:
-            predicted_tr = self.make_preds(
-                seqs=seqs,
-                mods=mods,
-                identifiers=identifiers,
-                calibrate=False,
-                correction_factor=correction_factor,
-                mod_name=mod_name,
-            )
->>>>>>> fc7683ee
 
         # sort two lists, predicted and observed based on measured tr
         tr_sort = [
@@ -1358,26 +789,12 @@
         calibrate_max = max(predicted_tr)
         return calibrate_min, calibrate_max, gam_model_cv
 
-<<<<<<< HEAD
     def calibrate_preds_func(self,
                              psm_list=None,
                              correction_factor=1.0,
                              seq_df=None,
                              use_median=True,
                              mod_name=None):
-=======
-    def calibrate_preds_func(
-        self,
-        seqs=[],
-        mods=[],
-        identifiers=[],
-        measured_tr=[],
-        correction_factor=1.0,
-        seq_df=None,
-        use_median=True,
-        mod_name=None,
-    ):
->>>>>>> fc7683ee
         """
         Make calibration curve for predictions
 
@@ -1418,7 +835,6 @@
             model that should be applied to do calibration (!!! what is the
             shape of this?)
         """
-<<<<<<< HEAD
         if type(seq_df) == pd.core.frame.DataFrame:
             list_of_psms = []
             for seq,mod,id in zip(seq_df["seq"],seq_df["modifications"],seq_df.index):
@@ -1430,26 +846,6 @@
             calibrate=False,
             mod_name=mod_name)
         measured_tr = seq_df["tr"]
-=======
-        if len(seqs) == 0:
-            seq_df.index
-            predicted_tr = self.make_preds(
-                seq_df=seq_df,
-                calibrate=False,
-                correction_factor=correction_factor,
-                mod_name=mod_name,
-            )
-            measured_tr = seq_df["tr"]
-        else:
-            predicted_tr = self.make_preds(
-                seqs=seqs,
-                mods=mods,
-                identifiers=identifiers,
-                calibrate=False,
-                correction_factor=correction_factor,
-                mod_name=mod_name,
-            )
->>>>>>> fc7683ee
 
         # sort two lists, predicted and observed based on measured tr
         tr_sort = [
@@ -1545,8 +941,6 @@
 
         return calibrate_min, calibrate_max, calibrate_dict
 
-<<<<<<< HEAD
-
     def calibrate_preds(self,
                         psm_list=None,
                         infile="",
@@ -1558,18 +952,6 @@
                         sample_for_calibration_curve=None,
                         seq_df=None,
                         use_median=True):
-=======
-    def calibrate_preds(
-        self,
-        seqs=[],
-        mods=[],
-        identifiers=[],
-        measured_tr=[],
-        correction_factor=1.0,
-        seq_df=None,
-        use_median=True,
-    ):
->>>>>>> fc7683ee
         """
         Find best model and calibrate.
 
@@ -1619,15 +1001,11 @@
         if self.verbose:
             logger.debug("Start to calibrate predictions ...")
         if self.verbose:
-<<<<<<< HEAD
+
             logger.debug(
                 "Ready to find the best model out of: %s" %
                 (self.model))
         
-=======
-            logger.debug("Ready to find the best model out of: %s" % (self.model))
-
->>>>>>> fc7683ee
         best_perf = float("inf")
         best_calibrate_min = 0.0
         best_calibrate_max = 0.0
@@ -1658,7 +1036,7 @@
             #        pass
 
             # For training new models we need to use a file, so write the train df to a file
-<<<<<<< HEAD
+
             #df_train_file = os.path.join(t_dir,"train.csv")
             #seq_df.to_csv(df_train_file,index=False)
 
@@ -1677,10 +1055,6 @@
                     os.mkdir(t_dir_models)
                 except:
                     pass
-=======
-            df_train_file = os.path.join(t_dir, "train.csv")
-            seq_df.to_csv(df_train_file, index=False)
->>>>>>> fc7683ee
 
             # Here we will apply transfer learning we specify previously trained models in the 'mods_transfer_learning'
             models = deeplcretrainer.retrain(
@@ -1732,24 +1106,10 @@
             
             m_name = m.split("/")[-1]
 
-<<<<<<< HEAD
             preds = self.make_preds(psm_list,
                                     calibrate=True,
                                     seq_df=seq_df,
                                     mod_name=m)
-            
-=======
-            preds = self.make_preds(
-                seqs=seqs,
-                mods=mods,
-                identifiers=identifiers,
-                calibrate=True,
-                seq_df=seq_df,
-                correction_factor=correction_factor,
-                mod_name=m,
-            )
-            m_name = m.split("/")[-1]
->>>>>>> fc7683ee
 
             if self.deepcallc_mod:
                 m_group_name = "deepcallc"
@@ -1808,17 +1168,14 @@
         self.model = best_model
 
         if self.deepcallc_mod:
-<<<<<<< HEAD
             self.deepcallc_model = train_en(pd.DataFrame(pred_dict["deepcallc"]),seq_df["tr"])
 
         self.n_jobs = 1
 
         logger.debug("Model with the best performance got selected: %s" %(best_model))
-=======
             self.deepcallc_model = train_en(
                 pd.DataFrame(pred_dict["deepcallc"]), seq_df["tr"]
             )
->>>>>>> fc7683ee
 
         logger.debug("Model with the best performance got selected: %s" % (best_model))
 
