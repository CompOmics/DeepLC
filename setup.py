from setuptools import find_packages, setup

with open("README.md", "r") as fh:
    LONG_DESCRIPTION = fh.read()


setup(
    name='deeplc',
    version='1.2.1',
    license='apache-2.0',
    description='DeepLC: Retention time prediction for (modified) peptides using Deep Learning.',
    long_description=LONG_DESCRIPTION,
    long_description_content_type="text/markdown",
    author='Robbin Bouwmeester, Niels Hulstaert, Ralf Gabriels, Prof. Lennart Martens, Prof. Sven Degroeve',
    author_email='Robbin.Bouwmeester@UGent.be',
    url='http://compomics.github.io/projects/DeepLC',
    project_urls={
        'Documentation': 'http://compomics.github.io/projects/DeepLC',
        'Source': 'https://github.com/compomics/DeepLC',
        'Tracker': 'https://github.com/compomics/DeepLC/issues'
    },
    packages=find_packages(),
    include_package_data=True,
    entry_points={
        'console_scripts': [
            'deeplc=deeplc.__main__:main',
            'deeplc-gui=deeplc.gui:start_gui',
        ]
    },
    keywords=[
        'DeepLC', 'Proteomics', 'deep learning', 'peptides', 'retention time',
        'prediction'
    ],
    classifiers=[
        "Intended Audience :: Science/Research",
        "License :: OSI Approved :: Apache Software License",
        "Operating System :: OS Independent",
        "Programming Language :: Python :: 3",
        "Topic :: Scientific/Engineering :: Bio-Informatics",
        "Development Status :: 4 - Beta"
    ],
    install_requires=[
        'setuptools>=42.0.1',
        'tensorflow>=2.2,<3',
        'scipy>=1.4.1,<2',
        'numpy>=1.17,<=1.22.4',
        'pandas>=0.25,<2',
        'matplotlib>=3,<4',
        'h5py>=2.10.0,<4',
        'pygam>=0.8.0,<1',
        'scikit-learn>=0.24.0,<2',
<<<<<<< HEAD
        'gooey>=1.0.0,<2'
=======
        'deeplcretrainer>=0.1,<1'
>>>>>>> 438d9366
    ],
    extras_require={
        "gui": ["gooey>=1.0"],
    },
    python_requires='>=3.7',
)<|MERGE_RESOLUTION|>--- conflicted
+++ resolved
@@ -49,11 +49,8 @@
         'h5py>=2.10.0,<4',
         'pygam>=0.8.0,<1',
         'scikit-learn>=0.24.0,<2',
-<<<<<<< HEAD
         'gooey>=1.0.0,<2'
-=======
         'deeplcretrainer>=0.1,<1'
->>>>>>> 438d9366
     ],
     extras_require={
         "gui": ["gooey>=1.0"],
