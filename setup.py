from setuptools import setup


with open("README.md", "r") as fh:
    LONG_DESCRIPTION = fh.read()


setup(
    name='deeplc',
<<<<<<< HEAD
    version='0.1.5',
=======
    version='0.1.10',
>>>>>>> b6897a71
    license='apache-2.0',
    description='DeepLC: Retention time prediction for (modified) peptides using Deep Learning.',
    long_description=LONG_DESCRIPTION,
    long_description_content_type="text/markdown",
    author='Robbin Bouwmeester, Niels Hulstaert, Ralf Gabriels, Prof. Lennart Martens, Prof. Sven Degroeve',
    author_email='Robbin.Bouwmeester@UGent.be',
    url='http://compomics.github.io/projects/DeepLC',
    project_urls={
        'Documentation': 'http://compomics.github.io/projects/DeepLC',
        'Source': 'https://github.com/compomics/DeepLC',
        'Tracker': 'https://github.com/compomics/DeepLC/issues'
    },
    packages=['deeplc'],
    include_package_data=True,
    entry_points={
        'console_scripts': ['deeplc=deeplc.__main__:main']
    },
    keywords=[
        'DeepLC', 'Proteomics', 'deep learning', 'peptides', 'retention time',
        'prediction'
    ],
    classifiers=[
        "Intended Audience :: Science/Research",
        "License :: OSI Approved :: Apache Software License",
        "Operating System :: OS Independent",
        "Programming Language :: Python :: 3",
        "Topic :: Scientific/Engineering :: Bio-Informatics",
        "Development Status :: 4 - Beta"
    ],
    install_requires=[
        'setuptools>=42.0.1',
        'tensorflow>=1.14.0,<3',
        'scipy>=1.3.1,<2',
        'matplotlib>=3,<4',
        'numpy>=1.17,<2',
        'pandas>=0.25,<1',
    ],
    python_requires='>=3.6,<3.8',
)<|MERGE_RESOLUTION|>--- conflicted
+++ resolved
@@ -7,11 +7,7 @@
 
 setup(
     name='deeplc',
-<<<<<<< HEAD
-    version='0.1.5',
-=======
-    version='0.1.10',
->>>>>>> b6897a71
+    version='0.1.11',
     license='apache-2.0',
     description='DeepLC: Retention time prediction for (modified) peptides using Deep Learning.',
     long_description=LONG_DESCRIPTION,
